--- conflicted
+++ resolved
@@ -41,20 +41,7 @@
 - Level Extender by DevinLematty (probably?)
 - Better Farm Animal Variety by Paritee
 
-<<<<<<< HEAD
-# Collaborators (who make the project run right now!)
-
-<table>
-    <tr>
-      <td align="center" valign="top"> <img src="https://github.com/drewhoener.png?size=80" alt="tqdv"/> <br /><sub><b>drewhoener</b></sub><br /> <a href="https://github.com/Annosz/UIInfoSuite2/commits?author=drewhoener" title="Code">💻</a> <a href="https://github.com/Annosz/UIInfoSuite2/pulls?q=is%3Apr+reviewed-by%3Adrewhoener" title="Reviewed Pull Requests">👀</a></td>
-      <td align="center" valign="top"> <img src="https://github.com/tqdv.png?size=80" alt="tqdv"/> <br /><sub><b>tqdv</b></sub><br /> <a href="https://github.com/Annosz/UIInfoSuite2/commits?author=tqdv" title="Code">💻</a> <a href="https://github.com/Annosz/UIInfoSuite2/pulls?q=is%3Apr+reviewed-by%3Atqdv" title="Reviewed Pull Requests">👀</a></td>
-    </tr>
-</table>
-
-## All contributors
-=======
 # Current collaborators
-<!-- readme: collaborators -start -->
 <table>
 <tr>
     <td align="center">
@@ -62,13 +49,17 @@
             <img src="https://avatars.githubusercontent.com/u/6218989?v=4" width="100;" alt="drewhoener"/>
             <br />
             <sub><b>Drew Hoener</b></sub>
+            <br />
+            <a href="https://github.com/Annosz/UIInfoSuite2/commits?author=drewhoener" title="Code">💻</a> <a href="https://github.com/Annosz/UIInfoSuite2/pulls?q=is%3Apr+reviewed-by%3Adrewhoener" title="Reviewed Pull Requests">👀</a></td>
         </a>
     </td>
     <td align="center">
         <a href="https://github.com/Annosz">
             <img src="https://avatars.githubusercontent.com/u/10620868?v=4" width="100;" alt="Annosz"/>
             <br />
-            <sub><b>Tóth Ádám</b></sub>
+            <sub><b>Ádám Tóth</b></sub>
+            <br />
+            <a href="https://github.com/Annosz/UIInfoSuite2/commits?author=Annosz" title="Code">💻</a> <a href="https://github.com/Annosz/UIInfoSuite2/pulls?q=is%3Apr+reviewed-by%3AAnnosz" title="Reviewed Pull Requests">👀</a></td>
         </a>
     </td>
     <td align="center">
@@ -76,14 +67,14 @@
             <img src="https://avatars.githubusercontent.com/u/11901480?v=4" width="100;" alt="tqdv"/>
             <br />
             <sub><b>Tilwa Qendov</b></sub>
+            <br />
+            <a href="https://github.com/Annosz/UIInfoSuite2/commits?author=tqdv" title="Code">💻</a> <a href="https://github.com/Annosz/UIInfoSuite2/pulls?q=is%3Apr+reviewed-by%3Atqdv" title="Reviewed Pull Requests">👀</a></td>
         </a>
     </td></tr>
 </table>
-<!-- readme: collaborators -end -->
 
 ## All contributors
 
->>>>>>> 10f1cc29
 <a href="https://github.com/Annosz/UIInfoSuite2/graphs/contributors">
   <img src="https://contrib.rocks/image?repo=Annosz/UIInfoSuite2" />
 </a>
