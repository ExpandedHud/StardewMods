--- conflicted
+++ resolved
@@ -1,1010 +1,990 @@
-﻿using Microsoft.Xna.Framework;
-using Microsoft.Xna.Framework.Graphics;
-using UIInfoSuite.Extensions;
-using StardewModdingAPI.Events;
-using StardewValley;
-using StardewValley.Locations;
-using StardewValley.Menus;
-using StardewValley.Objects;
-using StardewValley.Tools;
-using System;
-using System.Collections.Generic;
-
-namespace UIInfoSuite.UIElements
-{
-    class ShowItemHoverInformation : IDisposable
-    {
-        private readonly Dictionary<String, List<int>> _prunedRequiredBundles = new Dictionary<string, List<int>>();
-        private readonly ClickableTextureComponent _bundleIcon =
-            new ClickableTextureComponent(
-                "",
-                new Rectangle(0, 0, Game1.tileSize, Game1.tileSize),
-                "",
-                Game1.content.LoadString("Strings\\UI:GameMenu_JunimoNote_Hover", new object[0]),
-                Game1.mouseCursors,
-                new Rectangle(331, 374, 15, 14),
-                Game1.pixelZoom);
-        private readonly ClickableTextureComponent _museumIcon = 
-            new ClickableTextureComponent(
-                "",
-                new Rectangle(0, 0, Game1.tileSize, Game1.tileSize),
-                "",
-                Game1.content.LoadString("Strings\\Locations:ArchaeologyHouse_Gunther_Donate", new object[0]),
-                Game1.getCharacterFromName("Gunther").Sprite.Texture,
-                Game1.getCharacterFromName("Gunther").GetHeadShot(),
-                Game1.pixelZoom);
-        private readonly ClickableTextureComponent _shippingBottomIcon =
-            new ClickableTextureComponent(
-                "",
-                new Rectangle(0, 0, Game1.tileSize, Game1.tileSize),
-                "",
-                "",
-                Game1.mouseCursors,
-                new Rectangle(526, 218, 30, 22),
-                Game1.pixelZoom);
-        private readonly ClickableTextureComponent _shippingTopIcon =
-            new ClickableTextureComponent(
-                "",
-                new Rectangle(0, 0, Game1.tileSize, Game1.tileSize),
-                "",
-                "",
-                Game1.mouseCursors,
-                new Rectangle(134, 236, 30, 15),
-                Game1.pixelZoom);
-
-        private Item _hoverItem;
-        private CommunityCenter _communityCenter;
-        private Dictionary<String, String> _bundleData;
-        private LibraryMuseum _libraryMuseum;
-        private readonly IModEvents _events;
-
-        public ShowItemHoverInformation(IModEvents events)
-        {
-            _events = events;
-        }
-
-        public void ToggleOption(bool showItemHoverInformation)
-        {
-            _events.Player.InventoryChanged -= OnInventoryChanged;
-            _events.Display.Rendered -= OnRendered;
-            _events.Display.RenderedHud -= OnRenderedHud;
-            _events.Display.Rendering -= OnRendering;
-
-            if (showItemHoverInformation)
-            {
-                _communityCenter = Game1.getLocationFromName("CommunityCenter") as CommunityCenter;
-                _bundleData = Game1.content.Load<Dictionary<String, String>>("Data\\Bundles");
-                PopulateRequiredBundles();
-
-                _libraryMuseum = Game1.getLocationFromName("ArchaeologyHouse") as LibraryMuseum;
-
-                _events.Player.InventoryChanged += OnInventoryChanged;
-                _events.Display.Rendered += OnRendered;
-                _events.Display.RenderedHud += OnRenderedHud;
-                _events.Display.Rendering += OnRendering;
-            }
-        }
-
-        public void Dispose()
-        {
-            ToggleOption(false);
-        }
-
-        /// <summary>Raised before the game draws anything to the screen in a draw tick, as soon as the sprite batch is opened.</summary>
-        /// <param name="sender">The event sender.</param>
-        /// <param name="e">The event arguments.</param>
-        private void OnRendering(object sender, EventArgs e)
-        {
-            _hoverItem = Tools.GetHoveredItem();
-        }
-
-        /// <summary>Raised after drawing the HUD (item toolbar, clock, etc) to the sprite batch, but before it's rendered to the screen. The vanilla HUD may be hidden at this point (e.g. because a menu is open). Content drawn to the sprite batch at this point will appear over the HUD.</summary>
-        /// <param name="sender">The event sender.</param>
-        /// <param name="e">The event arguments.</param>
-        private void OnRenderedHud(object sender, EventArgs e)
-        {
-            if (Game1.activeClickableMenu == null)
-            {
-                DrawAdvancedTooltip();
-            }
-        }
-
-        /// <summary>Raised after the game draws to the sprite patch in a draw tick, just before the final sprite batch is rendered to the screen.</summary>
-        /// <param name="sender">The event sender.</param>
-        /// <param name="e">The event arguments.</param>
-        private void OnRendered(object sender, EventArgs e)
-        {
-            if (Game1.activeClickableMenu != null)
-            {
-                DrawAdvancedTooltip();
-            }
-        }
-
-        /// <summary>Raised after items are added or removed to a player's inventory. NOTE: this event is currently only raised for the current player.</summary>
-        /// <param name="sender">The event sender.</param>
-        /// <param name="e">The event arguments.</param>
-        private void OnInventoryChanged(object sender, InventoryChangedEventArgs e)
-        {
-            if (e.IsLocalPlayer)
-                this.PopulateRequiredBundles();
-        }
-
-        private void PopulateRequiredBundles()
-        {
-            _prunedRequiredBundles.Clear();
-            if (!_communityCenter.areAllAreasComplete() && !Game1.player.mailReceived.Contains("JojaMember"))
-            {
-<<<<<<< HEAD
-                foreach (var bundle in _bundleData)
-=======
-                String[] bundleRoomInfo = bundle.Key.Split('/');
-                String bundleRoom = bundleRoomInfo[0];
-                int roomNum;
-
-                switch (bundleRoom)
->>>>>>> c9dfeeb4
-                {
-                    String[] bundleRoomInfo = bundle.Key.Split('/');
-                    String bundleRoom = bundleRoomInfo[0];
-                    int roomNum;
-
-                    switch (bundleRoom)
-                    {
-                        case "Pantry": roomNum = 0; break;
-                        case "Crafts Room": roomNum = 1; break;
-                        case "Fish Tank": roomNum = 2; break;
-                        case "Boiler Room": roomNum = 3; break;
-                        case "Vault": roomNum = 4; break;
-                        case "Bulletin Board": roomNum = 5; break;
-                        default: continue;
-                    }
-
-                    if (_communityCenter.shouldNoteAppearInArea(roomNum))
-                    {
-                        int bundleNumber = bundleRoomInfo[1].SafeParseInt32();
-                        string[] bundleInfo = bundle.Value.Split('/');
-                        string bundleName = bundleInfo[0];
-                        string[] bundleValues = bundleInfo[2].Split(' ');
-                        List<int> source = new List<int>();
-
-                        for (int i = 0; i < bundleValues.Length; i += 3)
-                        {
-                            int bundleValue = bundleValues[i].SafeParseInt32();
-                            if (bundleValue != -1 &&
-                                !_communityCenter.bundles[bundleNumber][i / 3])
-                            {
-                                source.Add(bundleValue);
-                            }
-                        }
-
-                        if (source.Count > 0)
-                            _prunedRequiredBundles.Add(bundleName, source);
-                    }
-                }
-            }
-        }
-
-        private Item _lastHoverItem;
-        private int lastStackSize;
-        private int lastItemPrice;
-        private int lastStackPrice;
-        private int lastCropPrice;
-        private int lastTruePrice;
-        private int lastTextWidth;
-        private String lastRequiredBundleName;
-
-        private void DrawAdvancedTooltip()
-        {
-
-            if (_hoverItem != null &&
-                _hoverItem.Name != "Scythe" &&
-              !(_hoverItem is StardewValley.Tools.FishingRod))
-            {
-                int itemPrice = 0;
-                int stackPrice = 0;
-                int cropPrice = 0;
-                int truePrice = Tools.GetTruePrice(_hoverItem);
-                int textWidth;
-                String requiredBundleName = null;
-
-                if (_lastHoverItem == null || _hoverItem.Name != _lastHoverItem.Name || _hoverItem.Stack != lastStackSize)
-                {
-                    if (truePrice > 0)
-                    {
-                        itemPrice = truePrice / 2;
-
-                        if (_hoverItem.Stack > 1)
-                        {
-                            stackPrice = (itemPrice * _hoverItem.Stack);
-                        }
-                    }
-
-                    if (_hoverItem is StardewValley.Object
-                        && _hoverItem != _lastHoverItem
-                        && itemPrice > 0
-                        && (_hoverItem as StardewValley.Object).Type == "Seeds"
-                        && (_hoverItem.Name != "Mixed Seeds" || _hoverItem.Name != "Winter Seeds"))
-                    {
-                        StardewValley.Object itemObject = new StardewValley.Object(
-                                new Debris(new Crop(_hoverItem.ParentSheetIndex, 0, 0).indexOfHarvest.Value,
-                                Game1.player.position,
-                                Game1.player.position).chunkType.Value,
-                                1);
-                        cropPrice = itemObject.Price;
-                    }
-
-                    foreach (var requiredBundle in _prunedRequiredBundles)
-                    {
-                        if (requiredBundle.Value.Contains(_hoverItem.ParentSheetIndex)
-                            && !_hoverItem.Name.Contains("arecrow")
-                            && _hoverItem.Name != "Chest"
-                            && _hoverItem.Name != "Recycling Machine"
-                            && _hoverItem.Name != "Solid Gold Lewis")
-                        {
-                            requiredBundleName = requiredBundle.Key;
-                            break;
-                        }
-                    }
-                    int stackTextWidth = (int)(Game1.smallFont.MeasureString(stackPrice.ToString()).Length());
-                    int itemTextWidth = (int)(Game1.smallFont.MeasureString(itemPrice.ToString()).Length());
-                    textWidth = (stackTextWidth > itemTextWidth) ? stackTextWidth : itemTextWidth;
-
-<<<<<<< HEAD
-
-                int bundleTextWidth = 0;
-                if (!String.IsNullOrEmpty(requiredBundleName))
-                {
-                    bundleTextWidth = (int)Game1.dialogueFont.MeasureString(requiredBundleName).Length();
-                    bundleTextWidth -= 30; //Text offset from left
-                }
-                int stackTextWidth = (int)(Game1.smallFont.MeasureString(stackPrice.ToString()).Length());
-                int itemTextWidth = (int)(Game1.smallFont.MeasureString(itemPrice.ToString()).Length());
-                int largestTextWidth = Math.Max(bundleTextWidth,Math.Max(stackTextWidth, itemTextWidth));
-                int windowWidth = largestTextWidth + 90;
-=======
-                }
-                else
-                {
-                    itemPrice = lastItemPrice;
-                    stackPrice = lastStackPrice;
-                    cropPrice = lastCropPrice;
-                    truePrice = lastTruePrice;
-                    textWidth = lastTextWidth;
-                    requiredBundleName = lastRequiredBundleName;
-                }
->>>>>>> c9dfeeb4
-
-                int windowWidth = Math.Max(textWidth + 90, String.IsNullOrEmpty(requiredBundleName) ? 100 : 300);
-                int windowHeight = 75;
-
-                if (stackPrice > 0)
-                    windowHeight += 40;
-
-                if (cropPrice > 0)
-                    windowHeight += 40;
-
-                int windowY = Game1.getMouseY() + 20;
-                windowY = Game1.viewport.Height - windowHeight - windowY < 0 ? Game1.viewport.Height - windowHeight : windowY;
-
-                int windowX = Game1.getMouseX() - windowWidth - 25;
-
-                if (Game1.getMouseX() > Game1.viewport.Width - 300)
-                {
-                    windowX = Game1.viewport.Width - windowWidth - 350;
-                }
-                else if (windowX < 0)
-                {
-                    windowX = Game1.getMouseX() + 350;
-                }
-
-                Vector2 windowPos = new Vector2(windowX, windowY);
-                Vector2 currentDrawPos = new Vector2(windowPos.X + 30, windowPos.Y + 40);
-
-                if (itemPrice > 0)
-                {
-                    IClickableMenu.drawTextureBox(
-                        Game1.spriteBatch,
-                        Game1.menuTexture,
-                        new Rectangle(0, 256, 60, 60),
-                        (int)windowPos.X,
-                        (int)windowPos.Y,
-                        windowWidth,
-                        windowHeight,
-                        Color.White);
-
-                    Game1.spriteBatch.Draw(
-                        Game1.debrisSpriteSheet,
-                        new Vector2(currentDrawPos.X, currentDrawPos.Y + 4),
-                        Game1.getSourceRectForStandardTileSheet(Game1.debrisSpriteSheet, 8, 16, 16),
-                        Color.White,
-                        0,
-                        new Vector2(8, 8),
-                        Game1.pixelZoom,
-                        SpriteEffects.None,
-                        0.95f);
-
-                    Game1.spriteBatch.DrawString(
-                        Game1.smallFont,
-                        itemPrice.ToString(),
-                        new Vector2(currentDrawPos.X + 22, currentDrawPos.Y - 8),
-                        Game1.textShadowColor);
-
-                    Game1.spriteBatch.DrawString(
-                        Game1.smallFont,
-                        itemPrice.ToString(),
-                        new Vector2(currentDrawPos.X + 20, currentDrawPos.Y - 10),
-                        Game1.textColor);
-
-                    currentDrawPos.Y += 40;
-
-                    if (stackPrice > 0)
-                    {
-                        Game1.spriteBatch.Draw(
-                            Game1.debrisSpriteSheet,
-                            new Vector2(currentDrawPos.X, currentDrawPos.Y),
-                            Game1.getSourceRectForStandardTileSheet(Game1.debrisSpriteSheet, 8, 16, 16),
-                            Color.White,
-                            0,
-                            new Vector2(8, 8),
-                            Game1.pixelZoom,
-                            SpriteEffects.None,
-                            0.95f);
-
-                        Game1.spriteBatch.Draw(
-                            Game1.debrisSpriteSheet,
-                            new Vector2(currentDrawPos.X, currentDrawPos.Y + 10),
-                            Game1.getSourceRectForStandardTileSheet(Game1.debrisSpriteSheet, 8, 16, 16),
-                            Color.White,
-                            0,
-                            new Vector2(8, 8),
-                            Game1.pixelZoom,
-                            SpriteEffects.None,
-                            0.95f);
-
-                        Game1.spriteBatch.DrawString(
-                            Game1.smallFont,
-                            stackPrice.ToString(),
-                            new Vector2(currentDrawPos.X + 22, currentDrawPos.Y - 8),
-                            Game1.textShadowColor);
-
-                        Game1.spriteBatch.DrawString(
-                            Game1.smallFont,
-                            stackPrice.ToString(),
-                            new Vector2(currentDrawPos.X + 20, currentDrawPos.Y - 10),
-                            Game1.textColor);
-
-                        currentDrawPos.Y += 40;
-                    }
-
-                    if (cropPrice > 0)
-                    {
-
-                        Game1.spriteBatch.Draw(
-                            Game1.mouseCursors,
-                            new Vector2(currentDrawPos.X - 15, currentDrawPos.Y - 10),
-                            new Rectangle(60, 428, 10, 10),
-                            Color.White,
-                            0.0f,
-                            Vector2.Zero,
-                            Game1.pixelZoom * 0.75f,
-                            SpriteEffects.None,
-                            0.85f);
-
-                        Game1.spriteBatch.DrawString(
-                            Game1.smallFont,
-                            cropPrice.ToString(),
-                            new Vector2(currentDrawPos.X + 22, currentDrawPos.Y - 8),
-                            Game1.textShadowColor);
-
-                        Game1.spriteBatch.DrawString(
-                            Game1.smallFont,
-                            cropPrice.ToString(),
-                            new Vector2(currentDrawPos.X + 20, currentDrawPos.Y - 10),
-                            Game1.textColor);
-                    }
-                }
-
-                if (_libraryMuseum.isItemSuitableForDonation(_hoverItem))
-                {
-                    _museumIcon.bounds.X = (int)windowPos.X - 30;
-                    _museumIcon.bounds.Y = (int)windowPos.Y - 60 + windowHeight;
-                    _museumIcon.scale = 2;
-                    _museumIcon.draw(Game1.spriteBatch);
-                }
-
-                if (!String.IsNullOrEmpty(requiredBundleName))
-                {
-                    int num1 = (int)windowPos.X - 30;
-                    int num2 = (int)windowPos.Y - 14;
-                    int num3 = num1 + 52;
-                    int y3 = num2 + 4;
-                    int height = 36;
-                    int num5 = 36;
-                    int width = (bundleTextWidth+90) / num5;
-                    int num6 = 6;
-
-                    for (int i = 0; i < num5; ++i)
-                    {
-                        float num7 = (float)(i >= num6 ? 0.92 - (i - num6) * (1.0 / (num5 - num6)) : 0.92f);
-                        Game1.spriteBatch.Draw(
-                            Game1.staminaRect,
-                            new Rectangle(num3 + width * i, y3, width, height),
-                            Color.Crimson * num7);
-                    }
-                    
-                    Game1.spriteBatch.DrawString(
-                        Game1.dialogueFont,
-                        requiredBundleName,
-                        new Vector2(num1 + 72, num2),
-                        Color.White);
-
-                    _bundleIcon.bounds.X = num1 + 16;
-                    _bundleIcon.bounds.Y = num2 - 6;
-                    _bundleIcon.scale = 3;
-                    _bundleIcon.draw(Game1.spriteBatch);
-                }
-
-<<<<<<< HEAD
-                if (_hoverItem is StardewValley.Object obj)
-                {
-                    if (obj.countsForShippedCollection() && !Game1.player.basicShipped.ContainsKey(obj.ParentSheetIndex))
-                    {
-                        int num1 = (int)windowPos.X + windowWidth - 66;
-                        int num2 = (int)windowPos.Y - 27;
-
-                        _shippingBottomIcon.bounds.X = num1;
-                        _shippingBottomIcon.bounds.Y = num2 - 8;
-                        _shippingBottomIcon.scale = 1.2f;
-                        _shippingBottomIcon.draw(Game1.spriteBatch);
-
-                        _shippingTopIcon.bounds.X = num1;
-                        _shippingTopIcon.bounds.Y = num2;
-                        _shippingTopIcon.scale = 1.2f;
-                        _shippingTopIcon.draw(Game1.spriteBatch);
-                    }
-                }
-                //RestoreMenuState();
-=======
-                //memorize the result to save processing time when calling again with same values
-                _lastHoverItem = (_lastHoverItem != _hoverItem) ? _hoverItem : _lastHoverItem;
-                lastItemPrice = (itemPrice != lastItemPrice) ? itemPrice : lastItemPrice;
-                lastCropPrice = (lastCropPrice != cropPrice) ? cropPrice : lastCropPrice;
-                lastStackPrice = (lastStackPrice != stackPrice) ? stackPrice : lastStackPrice;
-                lastTruePrice = (lastTruePrice != truePrice) ? truePrice : lastTruePrice;
-                lastTextWidth = (lastTextWidth != textWidth) ? textWidth : lastTextWidth;
-                lastRequiredBundleName = (lastRequiredBundleName != requiredBundleName) ? requiredBundleName : lastRequiredBundleName;
-                lastStackSize = (_hoverItem != null && lastStackSize != _hoverItem.Stack) ? _hoverItem.Stack : lastStackSize;
->>>>>>> c9dfeeb4
-            }
-        }
-
-        private void RestoreMenuState()
-        {
-            if (Game1.activeClickableMenu is ItemGrabMenu)
-            {
-                (Game1.activeClickableMenu as MenuWithInventory).hoveredItem = _hoverItem;
-            }
-        }
-
-
-        private static Vector2 DrawTooltip(SpriteBatch batch, String hoverText, String hoverTitle, Item hoveredItem)
-        {
-            bool flag = hoveredItem != null &&
-                hoveredItem is StardewValley.Object &&
-                (hoveredItem as StardewValley.Object).Edibility != -300;
-
-            int healAmmountToDisplay = flag ? (hoveredItem as StardewValley.Object).Edibility : -1;
-            string[] buffIconsToDisplay = null;
-            if (flag)
-            {
-                String objectInfo = Game1.objectInformation[(hoveredItem as StardewValley.Object).ParentSheetIndex];
-                if (Game1.objectInformation[(hoveredItem as StardewValley.Object).ParentSheetIndex].Split('/').Length >= 7)
-                {
-                    buffIconsToDisplay = Game1.objectInformation[(hoveredItem as StardewValley.Object).ParentSheetIndex].Split('/')[6].Split('^');
-                }
-            }
-
-            return DrawHoverText(batch, hoverText, Game1.smallFont, -1, -1, -1, hoverTitle, -1, buffIconsToDisplay, hoveredItem);
-        }
-
-        private static Vector2 DrawHoverText(SpriteBatch batch, String text, SpriteFont font, int xOffset = 0, int yOffset = 0, int moneyAmountToDisplayAtBottom = -1, String boldTitleText = null, int healAmountToDisplay = -1, string[] buffIconsToDisplay = null, Item hoveredItem = null)
-        {
-            Vector2 result = Vector2.Zero;
-
-            if (String.IsNullOrEmpty(text))
-            {
-                result = Vector2.Zero;
-            }
-            else
-            {
-                if (String.IsNullOrEmpty(boldTitleText))
-                    boldTitleText = null;
-
-                int num1 = 20;
-                int infoWindowWidth = (int)Math.Max(healAmountToDisplay != -1 ? font.MeasureString(healAmountToDisplay.ToString() + "+ Energy" + (Game1.tileSize / 2)).X : 0, Math.Max(font.MeasureString(text).X, boldTitleText != null ? Game1.dialogueFont.MeasureString(boldTitleText).X : 0)) + Game1.tileSize / 2;
-                int extraInfoBackgroundHeight = (int)Math.Max(
-                    num1 * 3,
-                    font.MeasureString(text).Y + Game1.tileSize / 2 + (moneyAmountToDisplayAtBottom > -1 ? (font.MeasureString(string.Concat(moneyAmountToDisplayAtBottom)).Y + 4.0) : 0) + (boldTitleText != null ? Game1.dialogueFont.MeasureString(boldTitleText).Y + (Game1.tileSize / 4) : 0) + (healAmountToDisplay != -1 ? 38 : 0));
-                if (buffIconsToDisplay != null)
-                {
-                    for (int i = 0; i < buffIconsToDisplay.Length; ++i)
-                    {
-                        if (!buffIconsToDisplay[i].Equals("0"))
-                            extraInfoBackgroundHeight += 34;
-                    }
-                    extraInfoBackgroundHeight += 4;
-                }
-
-                String categoryName = null;
-                if (hoveredItem != null)
-                {
-                    extraInfoBackgroundHeight += (Game1.tileSize + 4) * hoveredItem.attachmentSlots();
-                    categoryName = hoveredItem.getCategoryName();
-                    if (categoryName.Length > 0)
-                        extraInfoBackgroundHeight += (int)font.MeasureString("T").Y;
-
-                    if (hoveredItem is MeleeWeapon)
-                    {
-                        extraInfoBackgroundHeight = (int)(Math.Max(
-                            num1 * 3,
-                            (boldTitleText != null ?
-                                Game1.dialogueFont.MeasureString(boldTitleText).Y + (Game1.tileSize / 4)
-                                : 0) +
-                            Game1.tileSize / 2) +
-                            font.MeasureString("T").Y +
-                            (moneyAmountToDisplayAtBottom > -1 ?
-                                font.MeasureString(string.Concat(moneyAmountToDisplayAtBottom)).Y + 4.0
-                                : 0) +
-                            (hoveredItem as MeleeWeapon).getNumberOfDescriptionCategories() *
-                            Game1.pixelZoom * 12 +
-                            font.MeasureString(Game1.parseText((hoveredItem as MeleeWeapon).Description,
-                            Game1.smallFont,
-                            Game1.tileSize * 4 +
-                            Game1.tileSize / 4)).Y);
-
-                        infoWindowWidth = (int)Math.Max(infoWindowWidth, font.MeasureString("99-99 Damage").X + (15 * Game1.pixelZoom) + (Game1.tileSize / 2));
-                    }
-                    else if (hoveredItem is Boots)
-                    {
-                        Boots hoveredBoots = hoveredItem as Boots;
-                        extraInfoBackgroundHeight = extraInfoBackgroundHeight - (int)font.MeasureString(text).Y + (int)(hoveredBoots.getNumberOfDescriptionCategories() * Game1.pixelZoom * 12 + font.MeasureString(Game1.parseText(hoveredBoots.description, Game1.smallFont, Game1.tileSize * 4 + Game1.tileSize / 4)).Y);
-                        infoWindowWidth = (int)Math.Max(infoWindowWidth, font.MeasureString("99-99 Damage").X + (15 * Game1.pixelZoom) + (Game1.tileSize / 2));
-                    }
-                    else if (hoveredItem is StardewValley.Object &&
-                        (hoveredItem as StardewValley.Object).Edibility != -300)
-                    {
-                        StardewValley.Object hoveredObject = hoveredItem as StardewValley.Object;
-                        healAmountToDisplay = (int)Math.Ceiling(hoveredObject.Edibility * 2.5) + hoveredObject.Quality * hoveredObject.Edibility;
-                        extraInfoBackgroundHeight += (Game1.tileSize / 2 + Game1.pixelZoom * 2) * (healAmountToDisplay > 0 ? 2 : 1);
-                    }
-                }
-
-                //Crafting ingredients were never used
-
-                int xPos = Game1.getOldMouseX() + Game1.tileSize / 2 + xOffset;
-                int yPos = Game1.getOldMouseY() + Game1.tileSize / 2 + yOffset;
-
-                if (xPos + infoWindowWidth > Game1.viewport.Width)
-                {
-                    xPos = Game1.viewport.Width - infoWindowWidth;
-                    yPos += Game1.tileSize / 4;
-                }
-
-                if (yPos + extraInfoBackgroundHeight > Game1.viewport.Height)
-                {
-                    xPos += Game1.tileSize / 4;
-                    yPos = Game1.viewport.Height - extraInfoBackgroundHeight;
-                }
-                int hoveredItemHeight = (int)(hoveredItem == null || categoryName.Length <= 0 ? 0 : font.MeasureString("asd").Y);
-
-                IClickableMenu.drawTextureBox(
-                    batch,
-                    Game1.menuTexture,
-                    new Rectangle(0, 256, 60, 60),
-                    xPos,
-                    yPos,
-                    infoWindowWidth,
-                    extraInfoBackgroundHeight,
-                    Color.White);
-
-                if (boldTitleText != null)
-                {
-                    IClickableMenu.drawTextureBox(
-                        batch,
-                        Game1.menuTexture,
-                        new Rectangle(0, 256, 60, 60),
-                        xPos,
-                        yPos,
-                        infoWindowWidth,
-                        (int)(Game1.dialogueFont.MeasureString(boldTitleText).Y + Game1.tileSize / 2 + hoveredItemHeight - Game1.pixelZoom),
-                        Color.White,
-                        1,
-                        false);
-
-                    batch.Draw(
-                        Game1.menuTexture,
-                        new Rectangle(xPos + Game1.pixelZoom * 3, yPos + (int)Game1.dialogueFont.MeasureString(boldTitleText).Y + Game1.tileSize / 2 + hoveredItemHeight - Game1.pixelZoom, infoWindowWidth - Game1.pixelZoom * 6, Game1.pixelZoom),
-                        new Rectangle(44, 300, 4, 4),
-                        Color.White);
-
-                    batch.DrawString(
-                        Game1.dialogueFont,
-                        boldTitleText,
-                        new Vector2(xPos + Game1.tileSize / 4, yPos + Game1.tileSize / 4 + 4) + new Vector2(2, 2),
-                        Game1.textShadowColor);
-
-                    batch.DrawString(
-                        Game1.dialogueFont,
-                        boldTitleText,
-                        new Vector2(xPos + Game1.tileSize / 4, yPos + Game1.tileSize / 4 + 4) + new Vector2(0, 2),
-                        Game1.textShadowColor);
-
-                    batch.DrawString(
-                        Game1.dialogueFont,
-                        boldTitleText,
-                        new Vector2(xPos + Game1.tileSize / 4, yPos + Game1.tileSize / 4 + 4),
-                        Game1.textColor);
-
-                    yPos += (int)Game1.dialogueFont.MeasureString(boldTitleText).Y;
-                }
-
-                int yPositionToReturn = yPos;
-                if (hoveredItem != null && categoryName.Length > 0)
-                {
-                    yPos -= 4;
-                    Utility.drawTextWithShadow(
-                        batch,
-                        categoryName,
-                        font,
-                        new Vector2(xPos + Game1.tileSize / 4, yPos + Game1.tileSize / 4 + 4),
-                        hoveredItem.getCategoryColor(),
-                        1,
-                        -1,
-                        2,
-                        2);
-                    yPos += (int)(font.MeasureString("T").Y + (boldTitleText != null ? Game1.tileSize / 4 : 0) + Game1.pixelZoom);
-                }
-                else
-                {
-                    yPos += (boldTitleText != null ? Game1.tileSize / 4 : 0);
-                }
-
-                if (hoveredItem is Boots)
-                {
-                    Boots boots = hoveredItem as Boots;
-                    Utility.drawTextWithShadow(
-                        batch,
-                        Game1.parseText(
-                            boots.description,
-                            Game1.smallFont,
-                            Game1.tileSize * 4 + Game1.tileSize / 4),
-                        font,
-                        new Vector2(xPos + Game1.tileSize / 4, yPos + Game1.tileSize / 4 + 4),
-                        Game1.textColor);
-
-                    yPos += (int)font.MeasureString(
-                        Game1.parseText(
-                            boots.description,
-                            Game1.smallFont,
-                            Game1.tileSize * 4 + Game1.tileSize / 4)).Y;
-
-                    if (boots.defenseBonus.Value > 0)
-                    {
-                        Utility.drawWithShadow(
-                            batch,
-                            Game1.mouseCursors,
-                            new Vector2(xPos + Game1.tileSize / 4 + Game1.pixelZoom, yPos + Game1.tileSize / 4 + 4),
-                            new Rectangle(110, 428, 10, 10),
-                            Color.White,
-                            0,
-                            Vector2.Zero,
-                            Game1.pixelZoom);
-
-                        Utility.drawTextWithShadow(
-                            batch,
-                            Game1.content.LoadString("Strings\\UI:ItemHover_DefenseBonus", new object[] { boots.defenseBonus.Value }),
-                            font,
-                            new Vector2(xPos + Game1.tileSize / 4 + Game1.pixelZoom * 13, yPos + Game1.tileSize / 4 + Game1.pixelZoom * 3),
-                            Game1.textColor * 0.9f);
-                        yPos += (int)Math.Max(font.MeasureString("TT").Y, 12 * Game1.pixelZoom);
-                    }
-
-                    if (boots.immunityBonus.Value > 0)
-                    {
-                        Utility.drawWithShadow(
-                            batch,
-                            Game1.mouseCursors,
-                            new Vector2(xPos + Game1.tileSize / 4 + Game1.pixelZoom, yPos + Game1.tileSize / 4 + 4),
-                            new Rectangle(150, 428, 10, 10),
-                            Color.White,
-                            0,
-                            Vector2.Zero,
-                            Game1.pixelZoom);
-                        Utility.drawTextWithShadow(
-                            batch,
-                            Game1.content.LoadString("Strings\\UI:ItemHover_ImmunityBonus", new object[] { boots.immunityBonus.Value }),
-                            font,
-                            new Vector2(xPos + Game1.tileSize / 4 + Game1.pixelZoom * 13, yPos + Game1.tileSize / 4 + Game1.pixelZoom * 3),
-                            Game1.textColor * 0.9f);
-
-                        yPos += (int)Math.Max(font.MeasureString("TT").Y, 12 * Game1.pixelZoom);
-                    }
-                }
-                else if (hoveredItem is MeleeWeapon)
-                {
-                    MeleeWeapon meleeWeapon = hoveredItem as MeleeWeapon;
-                    Utility.drawTextWithShadow(
-                        batch,
-                        Game1.parseText(meleeWeapon.Description, Game1.smallFont, Game1.tileSize * 4 + Game1.tileSize / 4),
-                        font,
-                        new Vector2(xPos + Game1.tileSize / 4, yPos + Game1.tileSize / 4 + 4),
-                        Game1.textColor);
-                    yPos += (int)font.MeasureString(Game1.parseText(meleeWeapon.Description, Game1.smallFont, Game1.tileSize * 4 + Game1.tileSize / 4)).Y;
-
-                    if ((meleeWeapon as Tool).IndexOfMenuItemView != 47)
-                    {
-                        Utility.drawWithShadow(
-                            batch,
-                            Game1.mouseCursors,
-                            new Vector2(xPos + Game1.tileSize / 4 + Game1.pixelZoom, yPos + Game1.tileSize / 4 + 4),
-                            new Rectangle(120, 428, 10, 10),
-                            Color.White,
-                            0,
-                            Vector2.Zero,
-                            Game1.pixelZoom);
-
-                        Utility.drawTextWithShadow(
-                            batch,
-                            Game1.content.LoadString("Strings\\UI:ItemHover_Damage", new object[] { meleeWeapon.minDamage.Value, meleeWeapon.maxDamage.Value }),
-                            font,
-                            new Vector2(xPos + Game1.tileSize / 4 + Game1.pixelZoom * 13, yPos + Game1.tileSize / 4 + Game1.pixelZoom * 3),
-                            Game1.textColor * 0.9f);
-                        yPos += (int)Math.Max(font.MeasureString("TT").Y, 12 * Game1.pixelZoom);
-
-                        if (meleeWeapon.speed.Value != (meleeWeapon.type.Value == 2 ? -8 : 0))
-                        {
-                            Utility.drawWithShadow(
-                                batch,
-                                Game1.mouseCursors,
-                                new Vector2(xPos + Game1.tileSize / 4 + Game1.pixelZoom, yPos + Game1.tileSize / 4 + 4),
-                                new Rectangle(130, 428, 10, 10),
-                                Color.White,
-                                0,
-                                Vector2.Zero,
-                                Game1.pixelZoom,
-                                false,
-                                1);
-                            bool flag = meleeWeapon.type.Value == 2 ? meleeWeapon.speed.Value < -8 : meleeWeapon.speed.Value < 0;
-                            String speedText = ((meleeWeapon.type.Value == 2 ? meleeWeapon.speed.Value + 8 : meleeWeapon.speed.Value) / 2).ToString();
-                            Utility.drawTextWithShadow(
-                                batch,
-                                Game1.content.LoadString("Strings\\UI:ItemHover_Speed", new object[] { (meleeWeapon.speed.Value > 0 ? "+" : "") + speedText }),
-                                font,
-                                new Vector2(xPos + Game1.tileSize / 4 + Game1.pixelZoom * 13, yPos + Game1.tileSize / 4 + Game1.pixelZoom * 3),
-                                flag ? Color.DarkRed : Game1.textColor * 0.9f);
-                            yPos += (int)Math.Max(font.MeasureString("TT").Y, 12 * Game1.pixelZoom);
-                        }
-
-                        if (meleeWeapon.addedDefense.Value > 0)
-                        {
-                            Utility.drawWithShadow(
-                                batch,
-                                Game1.mouseCursors,
-                                new Vector2(xPos + Game1.tileSize / 4 + Game1.pixelZoom, yPos + Game1.tileSize / 4 + 4),
-                                new Rectangle(110, 428, 10, 10),
-                                Color.White,
-                                0.0f,
-                                Vector2.Zero,
-                                Game1.pixelZoom,
-                                false,
-                                1f);
-                            Utility.drawTextWithShadow(
-                                batch,
-                                Game1.content.LoadString("Strings\\UI:ItemHover_DefenseBonus", new object[] { meleeWeapon.addedDefense.Value }),
-                                font,
-                                new Vector2(xPos + Game1.tileSize / 4 + Game1.pixelZoom * 13, yPos + Game1.tileSize / 4 + Game1.pixelZoom * 3),
-                                Game1.textColor * 0.9f);
-                            yPos += (int)Math.Max(font.MeasureString("TT").Y, 12 * Game1.pixelZoom);
-                        }
-
-                        if (meleeWeapon.critChance.Value / 0.02 >= 2.0)
-                        {
-                            Utility.drawWithShadow(
-                                batch,
-                                Game1.mouseCursors,
-                                new Vector2(xPos + Game1.tileSize / 4 + Game1.pixelZoom, yPos + Game1.tileSize / 4 + 4),
-                                new Rectangle(40, 428, 10, 10),
-                                Color.White,
-                                0.0f,
-                                Vector2.Zero,
-                                Game1.pixelZoom,
-                                false,
-                                1f);
-                            Utility.drawTextWithShadow(
-                                batch, Game1.content.LoadString("Strings\\UI:ItemHover_CritChanceBonus", new object[] { meleeWeapon.critChance.Value / 0.02 }),
-                                font,
-                                new Vector2(xPos + Game1.tileSize / 4 + Game1.pixelZoom * 13, yPos + Game1.tileSize / 4 + Game1.pixelZoom * 3),
-                                Game1.textColor * 0.9f);
-                            yPos += (int)Math.Max(font.MeasureString("TT").Y, 12 * Game1.pixelZoom);
-                        }
-
-                        if (((double)meleeWeapon.critMultiplier.Value - 3.0) / 0.02 >= 1.0)
-                        {
-                            Utility.drawWithShadow(
-                                batch,
-                                Game1.mouseCursors,
-                                new Vector2(xPos + Game1.tileSize / 4, yPos + Game1.tileSize / 4 + 4),
-                                new Rectangle(160, 428, 10, 10),
-                                Color.White,
-                                0.0f,
-                                Vector2.Zero,
-                                Game1.pixelZoom,
-                                false,
-                                1f);
-
-                            Utility.drawTextWithShadow(
-                                batch, Game1.content.LoadString("Strings\\UI:ItemHover_CritPowerBonus", new object[] { (int)((meleeWeapon.critMultiplier.Value - 3.0) / 0.02) }),
-                                font,
-                                new Vector2(xPos + Game1.tileSize / 4 + Game1.pixelZoom * 11, yPos + Game1.tileSize / 4 + Game1.pixelZoom * 3),
-                                Game1.textColor * 0.9f);
-                            yPos += (int)Math.Max(font.MeasureString("TT").Y, 12 * Game1.pixelZoom);
-                        }
-
-                        if (meleeWeapon.knockback.Value != meleeWeapon.defaultKnockBackForThisType(meleeWeapon.type.Value))
-                        {
-                            Utility.drawWithShadow(
-                                batch,
-                                Game1.mouseCursors,
-                                new Vector2(xPos + Game1.tileSize / 4 + Game1.pixelZoom, yPos + Game1.tileSize / 4 + 4),
-                                new Rectangle(70, 428, 10, 10),
-                                Color.White,
-                                0.0f,
-                                Vector2.Zero, Game1.pixelZoom,
-                                false,
-                                1f);
-                            Utility.drawTextWithShadow(
-                                batch,
-                                Game1.content.LoadString(
-                                    "Strings\\UI:ItemHover_Weight",
-                                    new object[] { meleeWeapon.knockback.Value > meleeWeapon.defaultKnockBackForThisType(meleeWeapon.type.Value) ? "+" : "" + Math.Ceiling(Math.Abs(meleeWeapon.knockback.Value - meleeWeapon.defaultKnockBackForThisType(meleeWeapon.type.Value) * 10.0)) }),
-                                font,
-                                new Vector2(xPos + Game1.tileSize / 4 + Game1.pixelZoom * 13, yPos + Game1.tileSize / 4 + Game1.pixelZoom * 3),
-                                Game1.textColor * 0.9f);
-                            yPos += (int)Math.Max(font.MeasureString("TT").Y, 12 * Game1.pixelZoom);
-                        }
-                    }
-
-                }
-                else if (text.Length > 1)
-                {
-                    int textXPos = xPos + Game1.tileSize / 4;
-                    int textYPos = yPos + Game1.tileSize / 4 + 4;
-                    batch.DrawString(
-                        font,
-                        text,
-                        new Vector2(textXPos, textYPos) + new Vector2(2, 2),
-                        Game1.textShadowColor);
-
-                    batch.DrawString(
-                        font,
-                        text,
-                        new Vector2(textXPos, textYPos) + new Vector2(0, 2),
-                        Game1.textShadowColor);
-
-                    batch.DrawString(
-                        font,
-                        text,
-                        new Vector2(textXPos, textYPos) + new Vector2(2, 0),
-                        Game1.textShadowColor);
-
-                    batch.DrawString(
-                        font,
-                        text,
-                        new Vector2(textXPos, textYPos),
-                        Game1.textColor * 0.9f);
-
-                    yPos += (int)font.MeasureString(text).Y + 4;
-                }
-
-                if (healAmountToDisplay != -1)
-                {
-                    Utility.drawWithShadow(
-                        batch,
-                        Game1.mouseCursors,
-                        new Vector2(xPos + Game1.tileSize / 4 + Game1.pixelZoom, yPos + Game1.tileSize / 4),
-                        new Rectangle(healAmountToDisplay < 0 ? 140 : 0, 428, 10, 10),
-                        Color.White,
-                        0.0f,
-                        Vector2.Zero,
-                        3f,
-                        false,
-                        0.95f);
-                    Utility.drawTextWithShadow(
-                        batch, Game1.content.LoadString("Strings\\UI:ItemHover_Energy", new object[] { ((healAmountToDisplay > 0 ? "+" : "") + healAmountToDisplay) }),
-                        font,
-                        new Vector2(xPos + Game1.tileSize / 4 + 34 + Game1.pixelZoom, yPos + Game1.tileSize / 4 + 8),
-                        Game1.textColor);
-                    yPos += 34;
-
-                    if (healAmountToDisplay > 0)
-                    {
-                        Utility.drawWithShadow(
-                            batch,
-                            Game1.mouseCursors,
-                            new Vector2(xPos + Game1.tileSize / 4 + Game1.pixelZoom, yPos + Game1.tileSize / 4),
-                            new Rectangle(0, 438, 10, 10),
-                            Color.White,
-                            0,
-                            Vector2.Zero,
-                            3,
-                            false,
-                            0.95f);
-
-                        Utility.drawTextWithShadow(
-                            batch,
-                            Game1.content.LoadString(
-                                "Strings\\UI:ItemHover_Health",
-                                new object[] { "+" + (healAmountToDisplay * 0.4) }),
-                            font,
-                            new Vector2(xPos + Game1.tileSize / 4 + 34 + Game1.pixelZoom, yPos + Game1.tileSize / 4 + 8),
-                            Game1.textColor);
-
-                        yPos += 34;
-                    }
-                }
-
-                if (buffIconsToDisplay != null)
-                {
-                    for (int i = 0; i < buffIconsToDisplay.Length; ++i)
-                    {
-                        String buffIcon = buffIconsToDisplay[i];
-                        if (buffIcon != "0")
-                        {
-                            Utility.drawWithShadow(
-                                batch,
-                                Game1.mouseCursors,
-                                new Vector2(xPos + Game1.tileSize / 4 + Game1.pixelZoom, yPos + Game1.tileSize / 4),
-                                new Rectangle(10 + i * 10, 428, 10, 10),
-                                Color.White,
-                                0, Vector2.Zero,
-                                3,
-                                false,
-                                0.95f);
-
-                            string textToDraw = (buffIcon.SafeParseInt32() > 0 ? "+" : string.Empty) + buffIcon + " ";
-
-                            //if (i <= 10)
-                            //    textToDraw = Game1.content.LoadString("Strings\\UI:ItemHover_Buff" + i, new object[] { textToDraw });
-
-                            Utility.drawTextWithShadow(
-                                batch,
-                                textToDraw,
-                                font,
-                                new Vector2(xPos + Game1.tileSize / 4 + 34 + Game1.pixelZoom, yPos + Game1.tileSize / 4 + 8),
-                                Game1.textColor);
-                            yPos += 34;
-                        }
-                    }
-                }
-
-                if (hoveredItem != null &&
-                    hoveredItem.attachmentSlots() > 0)
-                {
-                    yPos += 16;
-                    hoveredItem.drawAttachments(batch, xPos + Game1.tileSize / 4, yPos);
-                    if (moneyAmountToDisplayAtBottom > -1)
-                        yPos += Game1.tileSize * hoveredItem.attachmentSlots();
-                }
-
-                if (moneyAmountToDisplayAtBottom > -1)
-                {
-
-                }
-
-                result = new Vector2(xPos, yPositionToReturn);
-            }
-
-            return result;
-        }
-    }
-}
+﻿using Microsoft.Xna.Framework;
+using Microsoft.Xna.Framework.Graphics;
+using UIInfoSuite.Extensions;
+using StardewModdingAPI.Events;
+using StardewValley;
+using StardewValley.Locations;
+using StardewValley.Menus;
+using StardewValley.Objects;
+using StardewValley.Tools;
+using System;
+using System.Collections.Generic;
+
+namespace UIInfoSuite.UIElements
+{
+    class ShowItemHoverInformation : IDisposable
+    {
+        private readonly Dictionary<String, List<int>> _prunedRequiredBundles = new Dictionary<string, List<int>>();
+        private readonly ClickableTextureComponent _bundleIcon =
+            new ClickableTextureComponent(
+                "",
+                new Rectangle(0, 0, Game1.tileSize, Game1.tileSize),
+                "",
+                Game1.content.LoadString("Strings\\UI:GameMenu_JunimoNote_Hover", new object[0]),
+                Game1.mouseCursors,
+                new Rectangle(331, 374, 15, 14),
+                Game1.pixelZoom);
+        private readonly ClickableTextureComponent _museumIcon = 
+            new ClickableTextureComponent(
+                "",
+                new Rectangle(0, 0, Game1.tileSize, Game1.tileSize),
+                "",
+                Game1.content.LoadString("Strings\\Locations:ArchaeologyHouse_Gunther_Donate", new object[0]),
+                Game1.getCharacterFromName("Gunther").Sprite.Texture,
+                Game1.getCharacterFromName("Gunther").GetHeadShot(),
+                Game1.pixelZoom);
+        private readonly ClickableTextureComponent _shippingBottomIcon =
+            new ClickableTextureComponent(
+                "",
+                new Rectangle(0, 0, Game1.tileSize, Game1.tileSize),
+                "",
+                "",
+                Game1.mouseCursors,
+                new Rectangle(526, 218, 30, 22),
+                Game1.pixelZoom);
+        private readonly ClickableTextureComponent _shippingTopIcon =
+            new ClickableTextureComponent(
+                "",
+                new Rectangle(0, 0, Game1.tileSize, Game1.tileSize),
+                "",
+                "",
+                Game1.mouseCursors,
+                new Rectangle(134, 236, 30, 15),
+                Game1.pixelZoom);
+
+        private Item _hoverItem;
+        private CommunityCenter _communityCenter;
+        private Dictionary<String, String> _bundleData;
+        private LibraryMuseum _libraryMuseum;
+        private readonly IModEvents _events;
+
+        public ShowItemHoverInformation(IModEvents events)
+        {
+            _events = events;
+        }
+
+        public void ToggleOption(bool showItemHoverInformation)
+        {
+            _events.Player.InventoryChanged -= OnInventoryChanged;
+            _events.Display.Rendered -= OnRendered;
+            _events.Display.RenderedHud -= OnRenderedHud;
+            _events.Display.Rendering -= OnRendering;
+
+            if (showItemHoverInformation)
+            {
+                _communityCenter = Game1.getLocationFromName("CommunityCenter") as CommunityCenter;
+                _bundleData = Game1.content.Load<Dictionary<String, String>>("Data\\Bundles");
+                PopulateRequiredBundles();
+
+                _libraryMuseum = Game1.getLocationFromName("ArchaeologyHouse") as LibraryMuseum;
+
+                _events.Player.InventoryChanged += OnInventoryChanged;
+                _events.Display.Rendered += OnRendered;
+                _events.Display.RenderedHud += OnRenderedHud;
+                _events.Display.Rendering += OnRendering;
+            }
+        }
+
+        public void Dispose()
+        {
+            ToggleOption(false);
+        }
+
+        /// <summary>Raised before the game draws anything to the screen in a draw tick, as soon as the sprite batch is opened.</summary>
+        /// <param name="sender">The event sender.</param>
+        /// <param name="e">The event arguments.</param>
+        private void OnRendering(object sender, EventArgs e)
+        {
+            _hoverItem = Tools.GetHoveredItem();
+        }
+
+        /// <summary>Raised after drawing the HUD (item toolbar, clock, etc) to the sprite batch, but before it's rendered to the screen. The vanilla HUD may be hidden at this point (e.g. because a menu is open). Content drawn to the sprite batch at this point will appear over the HUD.</summary>
+        /// <param name="sender">The event sender.</param>
+        /// <param name="e">The event arguments.</param>
+        private void OnRenderedHud(object sender, EventArgs e)
+        {
+            if (Game1.activeClickableMenu == null)
+            {
+                DrawAdvancedTooltip();
+            }
+        }
+
+        /// <summary>Raised after the game draws to the sprite patch in a draw tick, just before the final sprite batch is rendered to the screen.</summary>
+        /// <param name="sender">The event sender.</param>
+        /// <param name="e">The event arguments.</param>
+        private void OnRendered(object sender, EventArgs e)
+        {
+            if (Game1.activeClickableMenu != null)
+            {
+                DrawAdvancedTooltip();
+            }
+        }
+
+        /// <summary>Raised after items are added or removed to a player's inventory. NOTE: this event is currently only raised for the current player.</summary>
+        /// <param name="sender">The event sender.</param>
+        /// <param name="e">The event arguments.</param>
+        private void OnInventoryChanged(object sender, InventoryChangedEventArgs e)
+        {
+            if (e.IsLocalPlayer)
+                this.PopulateRequiredBundles();
+        }
+
+        private void PopulateRequiredBundles()
+        {
+            _prunedRequiredBundles.Clear();
+            if (!_communityCenter.areAllAreasComplete() && !Game1.player.mailReceived.Contains("JojaMember"))
+            {
+                foreach (var bundle in _bundleData)
+                {
+                    String[] bundleRoomInfo = bundle.Key.Split('/');
+                    String bundleRoom = bundleRoomInfo[0];
+                    int roomNum;
+
+                    switch (bundleRoom)
+                    {
+                        case "Pantry": roomNum = 0; break;
+                        case "Crafts Room": roomNum = 1; break;
+                        case "Fish Tank": roomNum = 2; break;
+                        case "Boiler Room": roomNum = 3; break;
+                        case "Vault": roomNum = 4; break;
+                        case "Bulletin Board": roomNum = 5; break;
+                        default: continue;
+                    }
+
+                    if (_communityCenter.shouldNoteAppearInArea(roomNum))
+                    {
+                        int bundleNumber = bundleRoomInfo[1].SafeParseInt32();
+                        string[] bundleInfo = bundle.Value.Split('/');
+                        string bundleName = bundleInfo[0];
+                        string[] bundleValues = bundleInfo[2].Split(' ');
+                        List<int> source = new List<int>();
+
+                        for (int i = 0; i < bundleValues.Length; i += 3)
+                        {
+                            int bundleValue = bundleValues[i].SafeParseInt32();
+                            if (bundleValue != -1 &&
+                                !_communityCenter.bundles[bundleNumber][i / 3])
+                            {
+                                source.Add(bundleValue);
+                            }
+                        }
+
+                        if (source.Count > 0)
+                            _prunedRequiredBundles.Add(bundleName, source);
+                    }
+                }
+            }
+        }
+
+        //private Item _lastHoverItem;
+        //private int lastStackSize;
+        //private int lastItemPrice;
+        //private int lastStackPrice;
+        //private int lastCropPrice;
+        //private int lastTruePrice;
+        //private int lastWindowWidth;
+        //private String lastRequiredBundleName;
+
+        private void DrawAdvancedTooltip()
+        {
+
+            if (_hoverItem != null &&
+                _hoverItem.Name != "Scythe" &&
+              !(_hoverItem is StardewValley.Tools.FishingRod))
+            {
+                int itemPrice = 0;
+                int stackPrice = 0;
+                int cropPrice = 0;
+                int truePrice = Tools.GetTruePrice(_hoverItem);
+                int windowWidth;
+                String requiredBundleName = null;
+
+                //if (_lastHoverItem == null || _hoverItem.Name != _lastHoverItem.Name || _hoverItem.Stack != lastStackSize)
+                //{
+                    if (truePrice > 0)
+                    {
+                        itemPrice = truePrice / 2;
+
+                        if (_hoverItem.Stack > 1)
+                        {
+                            stackPrice = (itemPrice * _hoverItem.Stack);
+                        }
+                    }
+
+                    if (_hoverItem is StardewValley.Object
+                        && itemPrice > 0
+                        && (_hoverItem as StardewValley.Object).Type == "Seeds"
+                        && (_hoverItem.Name != "Mixed Seeds" || _hoverItem.Name != "Winter Seeds"))
+                    {
+                        StardewValley.Object itemObject = new StardewValley.Object(
+                                new Debris(new Crop(_hoverItem.ParentSheetIndex, 0, 0).indexOfHarvest.Value,
+                                Game1.player.position,
+                                Game1.player.position).chunkType.Value,
+                                1);
+                        cropPrice = itemObject.Price;
+                    }
+
+                    foreach (var requiredBundle in _prunedRequiredBundles)
+                    {
+                        if (requiredBundle.Value.Contains(_hoverItem.ParentSheetIndex)
+                            && !_hoverItem.Name.Contains("arecrow")
+                            && _hoverItem.Name != "Chest"
+                            && _hoverItem.Name != "Recycling Machine"
+                            && _hoverItem.Name != "Solid Gold Lewis")
+                        {
+                            requiredBundleName = requiredBundle.Key;
+                            break;
+                        }
+                    }
+
+                    int bundleTextWidth = 0;
+                    if (!String.IsNullOrEmpty(requiredBundleName))
+                    {
+                        bundleTextWidth = (int)Game1.dialogueFont.MeasureString(requiredBundleName).Length();
+                        bundleTextWidth -= 30; //Text offset from left
+                    }
+                    int stackTextWidth = (int)(Game1.smallFont.MeasureString(stackPrice.ToString()).Length());
+                    int itemTextWidth = (int)(Game1.smallFont.MeasureString(itemPrice.ToString()).Length());
+                    int largestTextWidth = Math.Max(bundleTextWidth, Math.Max(stackTextWidth, itemTextWidth));
+                    windowWidth = largestTextWidth + 90;
+                //}
+                //else
+                //{
+                //    itemPrice = lastItemPrice;
+                //    stackPrice = lastStackPrice;
+                //    cropPrice = lastCropPrice;
+                //    truePrice = lastTruePrice;
+                //    windowWidth = lastWindowWidth;
+                //    requiredBundleName = lastRequiredBundleName;
+                //}
+
+                int windowHeight = 75;
+
+                if (stackPrice > 0)
+                    windowHeight += 40;
+
+                if (cropPrice > 0)
+                    windowHeight += 40;
+
+                int windowY = Game1.getMouseY() + 20;
+                windowY = Game1.viewport.Height - windowHeight - windowY < 0 ? Game1.viewport.Height - windowHeight : windowY;
+
+                int windowX = Game1.getMouseX() - windowWidth - 25;
+
+                if (Game1.getMouseX() > Game1.viewport.Width - 300)
+                {
+                    windowX = Game1.viewport.Width - windowWidth - 350;
+                }
+                else if (windowX < 0)
+                {
+                    windowX = Game1.getMouseX() + 350;
+                }
+
+                Vector2 windowPos = new Vector2(windowX, windowY);
+                Vector2 currentDrawPos = new Vector2(windowPos.X + 30, windowPos.Y + 40);
+
+                if (itemPrice > 0)
+                {
+                    IClickableMenu.drawTextureBox(
+                        Game1.spriteBatch,
+                        Game1.menuTexture,
+                        new Rectangle(0, 256, 60, 60),
+                        (int)windowPos.X,
+                        (int)windowPos.Y,
+                        windowWidth,
+                        windowHeight,
+                        Color.White);
+
+                    Game1.spriteBatch.Draw(
+                        Game1.debrisSpriteSheet,
+                        new Vector2(currentDrawPos.X, currentDrawPos.Y + 4),
+                        Game1.getSourceRectForStandardTileSheet(Game1.debrisSpriteSheet, 8, 16, 16),
+                        Color.White,
+                        0,
+                        new Vector2(8, 8),
+                        Game1.pixelZoom,
+                        SpriteEffects.None,
+                        0.95f);
+
+                    Game1.spriteBatch.DrawString(
+                        Game1.smallFont,
+                        itemPrice.ToString(),
+                        new Vector2(currentDrawPos.X + 22, currentDrawPos.Y - 8),
+                        Game1.textShadowColor);
+
+                    Game1.spriteBatch.DrawString(
+                        Game1.smallFont,
+                        itemPrice.ToString(),
+                        new Vector2(currentDrawPos.X + 20, currentDrawPos.Y - 10),
+                        Game1.textColor);
+
+                    currentDrawPos.Y += 40;
+
+                    if (stackPrice > 0)
+                    {
+                        Game1.spriteBatch.Draw(
+                            Game1.debrisSpriteSheet,
+                            new Vector2(currentDrawPos.X, currentDrawPos.Y),
+                            Game1.getSourceRectForStandardTileSheet(Game1.debrisSpriteSheet, 8, 16, 16),
+                            Color.White,
+                            0,
+                            new Vector2(8, 8),
+                            Game1.pixelZoom,
+                            SpriteEffects.None,
+                            0.95f);
+
+                        Game1.spriteBatch.Draw(
+                            Game1.debrisSpriteSheet,
+                            new Vector2(currentDrawPos.X, currentDrawPos.Y + 10),
+                            Game1.getSourceRectForStandardTileSheet(Game1.debrisSpriteSheet, 8, 16, 16),
+                            Color.White,
+                            0,
+                            new Vector2(8, 8),
+                            Game1.pixelZoom,
+                            SpriteEffects.None,
+                            0.95f);
+
+                        Game1.spriteBatch.DrawString(
+                            Game1.smallFont,
+                            stackPrice.ToString(),
+                            new Vector2(currentDrawPos.X + 22, currentDrawPos.Y - 8),
+                            Game1.textShadowColor);
+
+                        Game1.spriteBatch.DrawString(
+                            Game1.smallFont,
+                            stackPrice.ToString(),
+                            new Vector2(currentDrawPos.X + 20, currentDrawPos.Y - 10),
+                            Game1.textColor);
+
+                        currentDrawPos.Y += 40;
+                    }
+
+                    if (cropPrice > 0)
+                    {
+
+                        Game1.spriteBatch.Draw(
+                            Game1.mouseCursors,
+                            new Vector2(currentDrawPos.X - 15, currentDrawPos.Y - 10),
+                            new Rectangle(60, 428, 10, 10),
+                            Color.White,
+                            0.0f,
+                            Vector2.Zero,
+                            Game1.pixelZoom * 0.75f,
+                            SpriteEffects.None,
+                            0.85f);
+
+                        Game1.spriteBatch.DrawString(
+                            Game1.smallFont,
+                            cropPrice.ToString(),
+                            new Vector2(currentDrawPos.X + 22, currentDrawPos.Y - 8),
+                            Game1.textShadowColor);
+
+                        Game1.spriteBatch.DrawString(
+                            Game1.smallFont,
+                            cropPrice.ToString(),
+                            new Vector2(currentDrawPos.X + 20, currentDrawPos.Y - 10),
+                            Game1.textColor);
+                    }
+                }
+
+                if (_libraryMuseum.isItemSuitableForDonation(_hoverItem))
+                {
+                    _museumIcon.bounds.X = (int)windowPos.X - 30;
+                    _museumIcon.bounds.Y = (int)windowPos.Y - 60 + windowHeight;
+                    _museumIcon.scale = 2;
+                    _museumIcon.draw(Game1.spriteBatch);
+                }
+
+                if (!String.IsNullOrEmpty(requiredBundleName))
+                {
+                    int num1 = (int)windowPos.X - 30;
+                    int num2 = (int)windowPos.Y - 14;
+                    int num3 = num1 + 52;
+                    int y3 = num2 + 4;
+                    int height = 36;
+                    int num5 = 36;
+                    int width = windowWidth / num5;
+                    int num6 = 6;
+
+                    for (int i = 0; i < num5; ++i)
+                    {
+                        float num7 = (float)(i >= num6 ? 0.92 - (i - num6) * (1.0 / (num5 - num6)) : 0.92f);
+                        Game1.spriteBatch.Draw(
+                            Game1.staminaRect,
+                            new Rectangle(num3 + width * i, y3, width, height),
+                            Color.Crimson * num7);
+                    }
+                    
+                    Game1.spriteBatch.DrawString(
+                        Game1.dialogueFont,
+                        requiredBundleName,
+                        new Vector2(num1 + 72, num2),
+                        Color.White);
+
+                    _bundleIcon.bounds.X = num1 + 16;
+                    _bundleIcon.bounds.Y = num2 - 6;
+                    _bundleIcon.scale = 3;
+                    _bundleIcon.draw(Game1.spriteBatch);
+                }
+
+                if (_hoverItem is StardewValley.Object obj)
+                {
+                    if (obj.countsForShippedCollection() && !Game1.player.basicShipped.ContainsKey(obj.ParentSheetIndex))
+                    {
+                        int num1 = (int)windowPos.X + windowWidth - 66;
+                        int num2 = (int)windowPos.Y - 27;
+
+                        _shippingBottomIcon.bounds.X = num1;
+                        _shippingBottomIcon.bounds.Y = num2 - 8;
+                        _shippingBottomIcon.scale = 1.2f;
+                        _shippingBottomIcon.draw(Game1.spriteBatch);
+
+                        _shippingTopIcon.bounds.X = num1;
+                        _shippingTopIcon.bounds.Y = num2;
+                        _shippingTopIcon.scale = 1.2f;
+                        _shippingTopIcon.draw(Game1.spriteBatch);
+                    }
+                }
+                
+                //memorize the result to save processing time when calling again with same values
+                //_lastHoverItem = (_lastHoverItem != _hoverItem) ? _hoverItem : _lastHoverItem;
+                //lastItemPrice = (itemPrice != lastItemPrice) ? itemPrice : lastItemPrice;
+                //lastCropPrice = (lastCropPrice != cropPrice) ? cropPrice : lastCropPrice;
+                //lastStackPrice = (lastStackPrice != stackPrice) ? stackPrice : lastStackPrice;
+                //lastTruePrice = (lastTruePrice != truePrice) ? truePrice : lastTruePrice;
+                //lastWindowWidth = (lastWindowWidth != windowWidth) ? windowWidth : lastWindowWidth;
+                //lastRequiredBundleName = (lastRequiredBundleName != requiredBundleName) ? requiredBundleName : lastRequiredBundleName;
+                //lastStackSize = (_hoverItem != null && lastStackSize != _hoverItem.Stack) ? _hoverItem.Stack : lastStackSize;
+            }
+        }
+
+        private void RestoreMenuState()
+        {
+            if (Game1.activeClickableMenu is ItemGrabMenu)
+            {
+                (Game1.activeClickableMenu as MenuWithInventory).hoveredItem = _hoverItem;
+            }
+        }
+
+
+        private static Vector2 DrawTooltip(SpriteBatch batch, String hoverText, String hoverTitle, Item hoveredItem)
+        {
+            bool flag = hoveredItem != null &&
+                hoveredItem is StardewValley.Object &&
+                (hoveredItem as StardewValley.Object).Edibility != -300;
+
+            int healAmmountToDisplay = flag ? (hoveredItem as StardewValley.Object).Edibility : -1;
+            string[] buffIconsToDisplay = null;
+            if (flag)
+            {
+                String objectInfo = Game1.objectInformation[(hoveredItem as StardewValley.Object).ParentSheetIndex];
+                if (Game1.objectInformation[(hoveredItem as StardewValley.Object).ParentSheetIndex].Split('/').Length >= 7)
+                {
+                    buffIconsToDisplay = Game1.objectInformation[(hoveredItem as StardewValley.Object).ParentSheetIndex].Split('/')[6].Split('^');
+                }
+            }
+
+            return DrawHoverText(batch, hoverText, Game1.smallFont, -1, -1, -1, hoverTitle, -1, buffIconsToDisplay, hoveredItem);
+        }
+
+        private static Vector2 DrawHoverText(SpriteBatch batch, String text, SpriteFont font, int xOffset = 0, int yOffset = 0, int moneyAmountToDisplayAtBottom = -1, String boldTitleText = null, int healAmountToDisplay = -1, string[] buffIconsToDisplay = null, Item hoveredItem = null)
+        {
+            Vector2 result = Vector2.Zero;
+
+            if (String.IsNullOrEmpty(text))
+            {
+                result = Vector2.Zero;
+            }
+            else
+            {
+                if (String.IsNullOrEmpty(boldTitleText))
+                    boldTitleText = null;
+
+                int num1 = 20;
+                int infoWindowWidth = (int)Math.Max(healAmountToDisplay != -1 ? font.MeasureString(healAmountToDisplay.ToString() + "+ Energy" + (Game1.tileSize / 2)).X : 0, Math.Max(font.MeasureString(text).X, boldTitleText != null ? Game1.dialogueFont.MeasureString(boldTitleText).X : 0)) + Game1.tileSize / 2;
+                int extraInfoBackgroundHeight = (int)Math.Max(
+                    num1 * 3,
+                    font.MeasureString(text).Y + Game1.tileSize / 2 + (moneyAmountToDisplayAtBottom > -1 ? (font.MeasureString(string.Concat(moneyAmountToDisplayAtBottom)).Y + 4.0) : 0) + (boldTitleText != null ? Game1.dialogueFont.MeasureString(boldTitleText).Y + (Game1.tileSize / 4) : 0) + (healAmountToDisplay != -1 ? 38 : 0));
+                if (buffIconsToDisplay != null)
+                {
+                    for (int i = 0; i < buffIconsToDisplay.Length; ++i)
+                    {
+                        if (!buffIconsToDisplay[i].Equals("0"))
+                            extraInfoBackgroundHeight += 34;
+                    }
+                    extraInfoBackgroundHeight += 4;
+                }
+
+                String categoryName = null;
+                if (hoveredItem != null)
+                {
+                    extraInfoBackgroundHeight += (Game1.tileSize + 4) * hoveredItem.attachmentSlots();
+                    categoryName = hoveredItem.getCategoryName();
+                    if (categoryName.Length > 0)
+                        extraInfoBackgroundHeight += (int)font.MeasureString("T").Y;
+
+                    if (hoveredItem is MeleeWeapon)
+                    {
+                        extraInfoBackgroundHeight = (int)(Math.Max(
+                            num1 * 3,
+                            (boldTitleText != null ?
+                                Game1.dialogueFont.MeasureString(boldTitleText).Y + (Game1.tileSize / 4)
+                                : 0) +
+                            Game1.tileSize / 2) +
+                            font.MeasureString("T").Y +
+                            (moneyAmountToDisplayAtBottom > -1 ?
+                                font.MeasureString(string.Concat(moneyAmountToDisplayAtBottom)).Y + 4.0
+                                : 0) +
+                            (hoveredItem as MeleeWeapon).getNumberOfDescriptionCategories() *
+                            Game1.pixelZoom * 12 +
+                            font.MeasureString(Game1.parseText((hoveredItem as MeleeWeapon).Description,
+                            Game1.smallFont,
+                            Game1.tileSize * 4 +
+                            Game1.tileSize / 4)).Y);
+
+                        infoWindowWidth = (int)Math.Max(infoWindowWidth, font.MeasureString("99-99 Damage").X + (15 * Game1.pixelZoom) + (Game1.tileSize / 2));
+                    }
+                    else if (hoveredItem is Boots)
+                    {
+                        Boots hoveredBoots = hoveredItem as Boots;
+                        extraInfoBackgroundHeight = extraInfoBackgroundHeight - (int)font.MeasureString(text).Y + (int)(hoveredBoots.getNumberOfDescriptionCategories() * Game1.pixelZoom * 12 + font.MeasureString(Game1.parseText(hoveredBoots.description, Game1.smallFont, Game1.tileSize * 4 + Game1.tileSize / 4)).Y);
+                        infoWindowWidth = (int)Math.Max(infoWindowWidth, font.MeasureString("99-99 Damage").X + (15 * Game1.pixelZoom) + (Game1.tileSize / 2));
+                    }
+                    else if (hoveredItem is StardewValley.Object &&
+                        (hoveredItem as StardewValley.Object).Edibility != -300)
+                    {
+                        StardewValley.Object hoveredObject = hoveredItem as StardewValley.Object;
+                        healAmountToDisplay = (int)Math.Ceiling(hoveredObject.Edibility * 2.5) + hoveredObject.Quality * hoveredObject.Edibility;
+                        extraInfoBackgroundHeight += (Game1.tileSize / 2 + Game1.pixelZoom * 2) * (healAmountToDisplay > 0 ? 2 : 1);
+                    }
+                }
+
+                //Crafting ingredients were never used
+
+                int xPos = Game1.getOldMouseX() + Game1.tileSize / 2 + xOffset;
+                int yPos = Game1.getOldMouseY() + Game1.tileSize / 2 + yOffset;
+
+                if (xPos + infoWindowWidth > Game1.viewport.Width)
+                {
+                    xPos = Game1.viewport.Width - infoWindowWidth;
+                    yPos += Game1.tileSize / 4;
+                }
+
+                if (yPos + extraInfoBackgroundHeight > Game1.viewport.Height)
+                {
+                    xPos += Game1.tileSize / 4;
+                    yPos = Game1.viewport.Height - extraInfoBackgroundHeight;
+                }
+                int hoveredItemHeight = (int)(hoveredItem == null || categoryName.Length <= 0 ? 0 : font.MeasureString("asd").Y);
+
+                IClickableMenu.drawTextureBox(
+                    batch,
+                    Game1.menuTexture,
+                    new Rectangle(0, 256, 60, 60),
+                    xPos,
+                    yPos,
+                    infoWindowWidth,
+                    extraInfoBackgroundHeight,
+                    Color.White);
+
+                if (boldTitleText != null)
+                {
+                    IClickableMenu.drawTextureBox(
+                        batch,
+                        Game1.menuTexture,
+                        new Rectangle(0, 256, 60, 60),
+                        xPos,
+                        yPos,
+                        infoWindowWidth,
+                        (int)(Game1.dialogueFont.MeasureString(boldTitleText).Y + Game1.tileSize / 2 + hoveredItemHeight - Game1.pixelZoom),
+                        Color.White,
+                        1,
+                        false);
+
+                    batch.Draw(
+                        Game1.menuTexture,
+                        new Rectangle(xPos + Game1.pixelZoom * 3, yPos + (int)Game1.dialogueFont.MeasureString(boldTitleText).Y + Game1.tileSize / 2 + hoveredItemHeight - Game1.pixelZoom, infoWindowWidth - Game1.pixelZoom * 6, Game1.pixelZoom),
+                        new Rectangle(44, 300, 4, 4),
+                        Color.White);
+
+                    batch.DrawString(
+                        Game1.dialogueFont,
+                        boldTitleText,
+                        new Vector2(xPos + Game1.tileSize / 4, yPos + Game1.tileSize / 4 + 4) + new Vector2(2, 2),
+                        Game1.textShadowColor);
+
+                    batch.DrawString(
+                        Game1.dialogueFont,
+                        boldTitleText,
+                        new Vector2(xPos + Game1.tileSize / 4, yPos + Game1.tileSize / 4 + 4) + new Vector2(0, 2),
+                        Game1.textShadowColor);
+
+                    batch.DrawString(
+                        Game1.dialogueFont,
+                        boldTitleText,
+                        new Vector2(xPos + Game1.tileSize / 4, yPos + Game1.tileSize / 4 + 4),
+                        Game1.textColor);
+
+                    yPos += (int)Game1.dialogueFont.MeasureString(boldTitleText).Y;
+                }
+
+                int yPositionToReturn = yPos;
+                if (hoveredItem != null && categoryName.Length > 0)
+                {
+                    yPos -= 4;
+                    Utility.drawTextWithShadow(
+                        batch,
+                        categoryName,
+                        font,
+                        new Vector2(xPos + Game1.tileSize / 4, yPos + Game1.tileSize / 4 + 4),
+                        hoveredItem.getCategoryColor(),
+                        1,
+                        -1,
+                        2,
+                        2);
+                    yPos += (int)(font.MeasureString("T").Y + (boldTitleText != null ? Game1.tileSize / 4 : 0) + Game1.pixelZoom);
+                }
+                else
+                {
+                    yPos += (boldTitleText != null ? Game1.tileSize / 4 : 0);
+                }
+
+                if (hoveredItem is Boots)
+                {
+                    Boots boots = hoveredItem as Boots;
+                    Utility.drawTextWithShadow(
+                        batch,
+                        Game1.parseText(
+                            boots.description,
+                            Game1.smallFont,
+                            Game1.tileSize * 4 + Game1.tileSize / 4),
+                        font,
+                        new Vector2(xPos + Game1.tileSize / 4, yPos + Game1.tileSize / 4 + 4),
+                        Game1.textColor);
+
+                    yPos += (int)font.MeasureString(
+                        Game1.parseText(
+                            boots.description,
+                            Game1.smallFont,
+                            Game1.tileSize * 4 + Game1.tileSize / 4)).Y;
+
+                    if (boots.defenseBonus.Value > 0)
+                    {
+                        Utility.drawWithShadow(
+                            batch,
+                            Game1.mouseCursors,
+                            new Vector2(xPos + Game1.tileSize / 4 + Game1.pixelZoom, yPos + Game1.tileSize / 4 + 4),
+                            new Rectangle(110, 428, 10, 10),
+                            Color.White,
+                            0,
+                            Vector2.Zero,
+                            Game1.pixelZoom);
+
+                        Utility.drawTextWithShadow(
+                            batch,
+                            Game1.content.LoadString("Strings\\UI:ItemHover_DefenseBonus", new object[] { boots.defenseBonus.Value }),
+                            font,
+                            new Vector2(xPos + Game1.tileSize / 4 + Game1.pixelZoom * 13, yPos + Game1.tileSize / 4 + Game1.pixelZoom * 3),
+                            Game1.textColor * 0.9f);
+                        yPos += (int)Math.Max(font.MeasureString("TT").Y, 12 * Game1.pixelZoom);
+                    }
+
+                    if (boots.immunityBonus.Value > 0)
+                    {
+                        Utility.drawWithShadow(
+                            batch,
+                            Game1.mouseCursors,
+                            new Vector2(xPos + Game1.tileSize / 4 + Game1.pixelZoom, yPos + Game1.tileSize / 4 + 4),
+                            new Rectangle(150, 428, 10, 10),
+                            Color.White,
+                            0,
+                            Vector2.Zero,
+                            Game1.pixelZoom);
+                        Utility.drawTextWithShadow(
+                            batch,
+                            Game1.content.LoadString("Strings\\UI:ItemHover_ImmunityBonus", new object[] { boots.immunityBonus.Value }),
+                            font,
+                            new Vector2(xPos + Game1.tileSize / 4 + Game1.pixelZoom * 13, yPos + Game1.tileSize / 4 + Game1.pixelZoom * 3),
+                            Game1.textColor * 0.9f);
+
+                        yPos += (int)Math.Max(font.MeasureString("TT").Y, 12 * Game1.pixelZoom);
+                    }
+                }
+                else if (hoveredItem is MeleeWeapon)
+                {
+                    MeleeWeapon meleeWeapon = hoveredItem as MeleeWeapon;
+                    Utility.drawTextWithShadow(
+                        batch,
+                        Game1.parseText(meleeWeapon.Description, Game1.smallFont, Game1.tileSize * 4 + Game1.tileSize / 4),
+                        font,
+                        new Vector2(xPos + Game1.tileSize / 4, yPos + Game1.tileSize / 4 + 4),
+                        Game1.textColor);
+                    yPos += (int)font.MeasureString(Game1.parseText(meleeWeapon.Description, Game1.smallFont, Game1.tileSize * 4 + Game1.tileSize / 4)).Y;
+
+                    if ((meleeWeapon as Tool).IndexOfMenuItemView != 47)
+                    {
+                        Utility.drawWithShadow(
+                            batch,
+                            Game1.mouseCursors,
+                            new Vector2(xPos + Game1.tileSize / 4 + Game1.pixelZoom, yPos + Game1.tileSize / 4 + 4),
+                            new Rectangle(120, 428, 10, 10),
+                            Color.White,
+                            0,
+                            Vector2.Zero,
+                            Game1.pixelZoom);
+
+                        Utility.drawTextWithShadow(
+                            batch,
+                            Game1.content.LoadString("Strings\\UI:ItemHover_Damage", new object[] { meleeWeapon.minDamage.Value, meleeWeapon.maxDamage.Value }),
+                            font,
+                            new Vector2(xPos + Game1.tileSize / 4 + Game1.pixelZoom * 13, yPos + Game1.tileSize / 4 + Game1.pixelZoom * 3),
+                            Game1.textColor * 0.9f);
+                        yPos += (int)Math.Max(font.MeasureString("TT").Y, 12 * Game1.pixelZoom);
+
+                        if (meleeWeapon.speed.Value != (meleeWeapon.type.Value == 2 ? -8 : 0))
+                        {
+                            Utility.drawWithShadow(
+                                batch,
+                                Game1.mouseCursors,
+                                new Vector2(xPos + Game1.tileSize / 4 + Game1.pixelZoom, yPos + Game1.tileSize / 4 + 4),
+                                new Rectangle(130, 428, 10, 10),
+                                Color.White,
+                                0,
+                                Vector2.Zero,
+                                Game1.pixelZoom,
+                                false,
+                                1);
+                            bool flag = meleeWeapon.type.Value == 2 ? meleeWeapon.speed.Value < -8 : meleeWeapon.speed.Value < 0;
+                            String speedText = ((meleeWeapon.type.Value == 2 ? meleeWeapon.speed.Value + 8 : meleeWeapon.speed.Value) / 2).ToString();
+                            Utility.drawTextWithShadow(
+                                batch,
+                                Game1.content.LoadString("Strings\\UI:ItemHover_Speed", new object[] { (meleeWeapon.speed.Value > 0 ? "+" : "") + speedText }),
+                                font,
+                                new Vector2(xPos + Game1.tileSize / 4 + Game1.pixelZoom * 13, yPos + Game1.tileSize / 4 + Game1.pixelZoom * 3),
+                                flag ? Color.DarkRed : Game1.textColor * 0.9f);
+                            yPos += (int)Math.Max(font.MeasureString("TT").Y, 12 * Game1.pixelZoom);
+                        }
+
+                        if (meleeWeapon.addedDefense.Value > 0)
+                        {
+                            Utility.drawWithShadow(
+                                batch,
+                                Game1.mouseCursors,
+                                new Vector2(xPos + Game1.tileSize / 4 + Game1.pixelZoom, yPos + Game1.tileSize / 4 + 4),
+                                new Rectangle(110, 428, 10, 10),
+                                Color.White,
+                                0.0f,
+                                Vector2.Zero,
+                                Game1.pixelZoom,
+                                false,
+                                1f);
+                            Utility.drawTextWithShadow(
+                                batch,
+                                Game1.content.LoadString("Strings\\UI:ItemHover_DefenseBonus", new object[] { meleeWeapon.addedDefense.Value }),
+                                font,
+                                new Vector2(xPos + Game1.tileSize / 4 + Game1.pixelZoom * 13, yPos + Game1.tileSize / 4 + Game1.pixelZoom * 3),
+                                Game1.textColor * 0.9f);
+                            yPos += (int)Math.Max(font.MeasureString("TT").Y, 12 * Game1.pixelZoom);
+                        }
+
+                        if (meleeWeapon.critChance.Value / 0.02 >= 2.0)
+                        {
+                            Utility.drawWithShadow(
+                                batch,
+                                Game1.mouseCursors,
+                                new Vector2(xPos + Game1.tileSize / 4 + Game1.pixelZoom, yPos + Game1.tileSize / 4 + 4),
+                                new Rectangle(40, 428, 10, 10),
+                                Color.White,
+                                0.0f,
+                                Vector2.Zero,
+                                Game1.pixelZoom,
+                                false,
+                                1f);
+                            Utility.drawTextWithShadow(
+                                batch, Game1.content.LoadString("Strings\\UI:ItemHover_CritChanceBonus", new object[] { meleeWeapon.critChance.Value / 0.02 }),
+                                font,
+                                new Vector2(xPos + Game1.tileSize / 4 + Game1.pixelZoom * 13, yPos + Game1.tileSize / 4 + Game1.pixelZoom * 3),
+                                Game1.textColor * 0.9f);
+                            yPos += (int)Math.Max(font.MeasureString("TT").Y, 12 * Game1.pixelZoom);
+                        }
+
+                        if (((double)meleeWeapon.critMultiplier.Value - 3.0) / 0.02 >= 1.0)
+                        {
+                            Utility.drawWithShadow(
+                                batch,
+                                Game1.mouseCursors,
+                                new Vector2(xPos + Game1.tileSize / 4, yPos + Game1.tileSize / 4 + 4),
+                                new Rectangle(160, 428, 10, 10),
+                                Color.White,
+                                0.0f,
+                                Vector2.Zero,
+                                Game1.pixelZoom,
+                                false,
+                                1f);
+
+                            Utility.drawTextWithShadow(
+                                batch, Game1.content.LoadString("Strings\\UI:ItemHover_CritPowerBonus", new object[] { (int)((meleeWeapon.critMultiplier.Value - 3.0) / 0.02) }),
+                                font,
+                                new Vector2(xPos + Game1.tileSize / 4 + Game1.pixelZoom * 11, yPos + Game1.tileSize / 4 + Game1.pixelZoom * 3),
+                                Game1.textColor * 0.9f);
+                            yPos += (int)Math.Max(font.MeasureString("TT").Y, 12 * Game1.pixelZoom);
+                        }
+
+                        if (meleeWeapon.knockback.Value != meleeWeapon.defaultKnockBackForThisType(meleeWeapon.type.Value))
+                        {
+                            Utility.drawWithShadow(
+                                batch,
+                                Game1.mouseCursors,
+                                new Vector2(xPos + Game1.tileSize / 4 + Game1.pixelZoom, yPos + Game1.tileSize / 4 + 4),
+                                new Rectangle(70, 428, 10, 10),
+                                Color.White,
+                                0.0f,
+                                Vector2.Zero, Game1.pixelZoom,
+                                false,
+                                1f);
+                            Utility.drawTextWithShadow(
+                                batch,
+                                Game1.content.LoadString(
+                                    "Strings\\UI:ItemHover_Weight",
+                                    new object[] { meleeWeapon.knockback.Value > meleeWeapon.defaultKnockBackForThisType(meleeWeapon.type.Value) ? "+" : "" + Math.Ceiling(Math.Abs(meleeWeapon.knockback.Value - meleeWeapon.defaultKnockBackForThisType(meleeWeapon.type.Value) * 10.0)) }),
+                                font,
+                                new Vector2(xPos + Game1.tileSize / 4 + Game1.pixelZoom * 13, yPos + Game1.tileSize / 4 + Game1.pixelZoom * 3),
+                                Game1.textColor * 0.9f);
+                            yPos += (int)Math.Max(font.MeasureString("TT").Y, 12 * Game1.pixelZoom);
+                        }
+                    }
+
+                }
+                else if (text.Length > 1)
+                {
+                    int textXPos = xPos + Game1.tileSize / 4;
+                    int textYPos = yPos + Game1.tileSize / 4 + 4;
+                    batch.DrawString(
+                        font,
+                        text,
+                        new Vector2(textXPos, textYPos) + new Vector2(2, 2),
+                        Game1.textShadowColor);
+
+                    batch.DrawString(
+                        font,
+                        text,
+                        new Vector2(textXPos, textYPos) + new Vector2(0, 2),
+                        Game1.textShadowColor);
+
+                    batch.DrawString(
+                        font,
+                        text,
+                        new Vector2(textXPos, textYPos) + new Vector2(2, 0),
+                        Game1.textShadowColor);
+
+                    batch.DrawString(
+                        font,
+                        text,
+                        new Vector2(textXPos, textYPos),
+                        Game1.textColor * 0.9f);
+
+                    yPos += (int)font.MeasureString(text).Y + 4;
+                }
+
+                if (healAmountToDisplay != -1)
+                {
+                    Utility.drawWithShadow(
+                        batch,
+                        Game1.mouseCursors,
+                        new Vector2(xPos + Game1.tileSize / 4 + Game1.pixelZoom, yPos + Game1.tileSize / 4),
+                        new Rectangle(healAmountToDisplay < 0 ? 140 : 0, 428, 10, 10),
+                        Color.White,
+                        0.0f,
+                        Vector2.Zero,
+                        3f,
+                        false,
+                        0.95f);
+                    Utility.drawTextWithShadow(
+                        batch, Game1.content.LoadString("Strings\\UI:ItemHover_Energy", new object[] { ((healAmountToDisplay > 0 ? "+" : "") + healAmountToDisplay) }),
+                        font,
+                        new Vector2(xPos + Game1.tileSize / 4 + 34 + Game1.pixelZoom, yPos + Game1.tileSize / 4 + 8),
+                        Game1.textColor);
+                    yPos += 34;
+
+                    if (healAmountToDisplay > 0)
+                    {
+                        Utility.drawWithShadow(
+                            batch,
+                            Game1.mouseCursors,
+                            new Vector2(xPos + Game1.tileSize / 4 + Game1.pixelZoom, yPos + Game1.tileSize / 4),
+                            new Rectangle(0, 438, 10, 10),
+                            Color.White,
+                            0,
+                            Vector2.Zero,
+                            3,
+                            false,
+                            0.95f);
+
+                        Utility.drawTextWithShadow(
+                            batch,
+                            Game1.content.LoadString(
+                                "Strings\\UI:ItemHover_Health",
+                                new object[] { "+" + (healAmountToDisplay * 0.4) }),
+                            font,
+                            new Vector2(xPos + Game1.tileSize / 4 + 34 + Game1.pixelZoom, yPos + Game1.tileSize / 4 + 8),
+                            Game1.textColor);
+
+                        yPos += 34;
+                    }
+                }
+
+                if (buffIconsToDisplay != null)
+                {
+                    for (int i = 0; i < buffIconsToDisplay.Length; ++i)
+                    {
+                        String buffIcon = buffIconsToDisplay[i];
+                        if (buffIcon != "0")
+                        {
+                            Utility.drawWithShadow(
+                                batch,
+                                Game1.mouseCursors,
+                                new Vector2(xPos + Game1.tileSize / 4 + Game1.pixelZoom, yPos + Game1.tileSize / 4),
+                                new Rectangle(10 + i * 10, 428, 10, 10),
+                                Color.White,
+                                0, Vector2.Zero,
+                                3,
+                                false,
+                                0.95f);
+
+                            string textToDraw = (buffIcon.SafeParseInt32() > 0 ? "+" : string.Empty) + buffIcon + " ";
+
+                            //if (i <= 10)
+                            //    textToDraw = Game1.content.LoadString("Strings\\UI:ItemHover_Buff" + i, new object[] { textToDraw });
+
+                            Utility.drawTextWithShadow(
+                                batch,
+                                textToDraw,
+                                font,
+                                new Vector2(xPos + Game1.tileSize / 4 + 34 + Game1.pixelZoom, yPos + Game1.tileSize / 4 + 8),
+                                Game1.textColor);
+                            yPos += 34;
+                        }
+                    }
+                }
+
+                if (hoveredItem != null &&
+                    hoveredItem.attachmentSlots() > 0)
+                {
+                    yPos += 16;
+                    hoveredItem.drawAttachments(batch, xPos + Game1.tileSize / 4, yPos);
+                    if (moneyAmountToDisplayAtBottom > -1)
+                        yPos += Game1.tileSize * hoveredItem.attachmentSlots();
+                }
+
+                if (moneyAmountToDisplayAtBottom > -1)
+                {
+
+                }
+
+                result = new Vector2(xPos, yPositionToReturn);
+            }
+
+            return result;
+        }
+    }
+}