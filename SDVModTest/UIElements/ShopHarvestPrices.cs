﻿using Microsoft.Xna.Framework;
using Microsoft.Xna.Framework.Graphics;
using StardewModdingAPI;
using StardewModdingAPI.Events;
using StardewValley;
using StardewValley.Menus;
using System;
using System.Reflection;
using UIInfoSuite.Extensions;

namespace UIInfoSuite.UIElements
{
    class ShopHarvestPrices : IDisposable
    {
        private readonly IModHelper _helper;

        public ShopHarvestPrices(IModHelper helper)
        {
            _helper = helper;
        }

        public void ToggleOption(bool shopHarvestPrices)
        {
            _helper.Events.Display.RenderedActiveMenu -= OnRenderedActiveMenu;

            if (shopHarvestPrices)
            {
                _helper.Events.Display.RenderedActiveMenu += OnRenderedActiveMenu;
            }
        }

        public void Dispose()
        {
            ToggleOption(false);
        }

        /// <summary>When a menu is open (<see cref="Game1.activeClickableMenu"/> isn't null), raised after that menu is drawn to the sprite batch but before it's rendered to the screen.</summary>
/// <param name="sender">The event sender.</param>
/// <param name="e">The event arguments.</param>
        private void OnRenderedActiveMenu(object sender, RenderedActiveMenuEventArgs e)
        {
<<<<<<< HEAD
            // draw shop harvest prices
            if (Game1.activeClickableMenu is ShopMenu menu)
            {
                if (menu.hoveredItem is Item hoverItem)
                {
                    String text = string.Empty;
                    bool itemHasPriceInfo = Tools.GetTruePrice(hoverItem) > 0;

                    if (hoverItem is StardewValley.Object &&
                        (hoverItem as StardewValley.Object).Type == "Seeds" &&
                        itemHasPriceInfo &&
                        hoverItem.Name != "Mixed Seeds" &&
                        hoverItem.Name != "Winter Seeds")
                    {
                        StardewValley.Object temp = 
                            new StardewValley.Object(
                                new Debris(
                                    new Crop(
                                        hoverItem.ParentSheetIndex, 
                                        0, 
                                        0)
                                        .indexOfHarvest.Value, 
                                    Game1.player.position, 
                                    Game1.player.position).chunkType.Value, 
                                1);
                        text = "    " + temp.Price;
                    }
                    
                    var heldItem = menu.heldItem as Item;
                    if (heldItem == null)
                    {
                        int value = 0;
                        switch (hoverItem.ParentSheetIndex)
                        {
                            case 628: value = 50; break;
                            case 629: value = 80; break;
                            case 630:
                            case 633: value = 100; break;

                            case 631:
                            case 632: value = 140; break;
                        }

                        if (value > 0)
                            text = "    " + value;

                        if (text != "" &&
                            (hoverItem as StardewValley.Object).Type == "Seeds")
                        {
                            String textToRender = _helper.SafeGetString(
                                LanguageKeys.HarvestPrice);
                            int xPosition = menu.xPositionOnScreen - 30;
                            int yPosition = menu.yPositionOnScreen + 580;
                            IClickableMenu.drawTextureBox(
                                Game1.spriteBatch,
                                xPosition + 20,
                                yPosition - 52,
                                264,
                                108,
                                Color.White);
                            Game1.spriteBatch.DrawString(
                                Game1.dialogueFont,
                                textToRender,
                                new Vector2(xPosition + 30, yPosition - 38),
                                Color.Black * 0.2f);
                            Game1.spriteBatch.DrawString(
                                Game1.dialogueFont,
                                textToRender,
                                new Vector2(xPosition + 32, yPosition - 40),
                                Color.Black * 0.8f);
                            xPosition += 80;

                            Game1.spriteBatch.Draw(
                                Game1.mouseCursors,
                                new Vector2(xPosition, yPosition),
                                new Rectangle(60, 428, 10, 10),
                                Color.White,
                                0,
                                Vector2.Zero,
                                Game1.pixelZoom,
                                SpriteEffects.None,
                                0.85f);
=======
	        if (!(Game1.activeClickableMenu is ShopMenu menu)) return;
	        if (!(menu.hoveredItem is Item hoverItem)) return;
>>>>>>> 6c67c319

			// draw shop harvest prices
            bool isSeeds = hoverItem is StardewValley.Object hoverObject && hoverObject.Type == "Seeds";
            bool isSapling = hoverItem.Name.EndsWith("Sapling");

<<<<<<< HEAD
                            Game1.spriteBatch.DrawString(
                                Game1.dialogueFont,
                                text,
                                new Vector2(xPosition - 2, yPosition + 6),
                                Color.Black * 0.2f);

                            Game1.spriteBatch.DrawString(
                                Game1.dialogueFont,
                                text,
                                new Vector2(xPosition, yPosition + 4),
                                Color.Black * 0.8f);
                            
                            String hoverText = _helper.Reflection.GetField<String>(menu, "hoverText").GetValue();
                            String hoverTitle = _helper.Reflection.GetField<String>(menu, "boldTitleText").GetValue();
                            int currency = _helper.Reflection.GetField<int>(menu, "currency").GetValue();
                            IReflectedMethod getHoveredItemExtraItemIndex = _helper.Reflection.GetMethod(menu, "getHoveredItemExtraItemIndex");
                            IReflectedMethod getHoveredItemExtraItemAmount = _helper.Reflection.GetMethod(menu, "getHoveredItemExtraItemAmount");

                            IClickableMenu.drawToolTip(
                                Game1.spriteBatch,
                                hoverText,
                                hoverTitle,
                                hoverItem,
                                heldItem != null,
                                -1,
                                currency,
                                getHoveredItemExtraItemIndex.Invoke<int>(new object[0]),
                                getHoveredItemExtraItemAmount.Invoke<int>(new object[0]),
                                null,
                                menu.hoverPrice);
                        }
                    }
                }
=======
            int value = 0;
            if (isSeeds 
				&& hoverItem.Name != "Mixed Seeds"
				&& hoverItem.Name != "Winter Seeds")
            {

	            bool itemHasPriceInfo = Tools.GetTruePrice(hoverItem) > 0;
	            if (itemHasPriceInfo)
	            {
		            StardewValley.Object temp =
			            new StardewValley.Object(
				            new Debris(
					            new Crop(
							            hoverItem.ParentSheetIndex,
							            0,
							            0)
						            .indexOfHarvest.Value,
					            Game1.player.position,
					            Game1.player.position).chunkType.Value,
				            1);
		            value = temp.Price;
	            }
	            else
	            {
		            switch (hoverItem.ParentSheetIndex)
		            {
						case 802: value = 75; break;	// Cactus
		            }
	            }
            }
			else if (isSapling)
            {
	            switch (hoverItem.ParentSheetIndex)
	            {
		            case 628: value = 50; break;	// Cherry
		            case 629: value = 80; break;	// Apricot
		            case 630:						// Orange
		            case 633: value = 100; break;	// Apple
		            case 631:						// Peach
		            case 632: value = 140; break;	// Pomegranate
	            }
			}

            if (value > 0)
            {
                int xPosition = menu.xPositionOnScreen - 30;
                int yPosition = menu.yPositionOnScreen + 580;
                IClickableMenu.drawTextureBox(
                    Game1.spriteBatch,
                    xPosition + 20,
                    yPosition - 52,
                    264,
                    108,
                    Color.White);
				// Title "Harvest Price"
				String textToRender = _helper.SafeGetString(LanguageKeys.HarvestPrice);
				Game1.spriteBatch.DrawString(
                    Game1.dialogueFont,
                    textToRender,
                    new Vector2(xPosition + 30, yPosition - 38),
                    Color.Black * 0.2f);
                Game1.spriteBatch.DrawString(
                    Game1.dialogueFont,
                    textToRender,
                    new Vector2(xPosition + 32, yPosition - 40),
                    Color.Black * 0.8f);
				// Tree Icon
				xPosition += 80;
				Game1.spriteBatch.Draw(
                    Game1.mouseCursors,
                    new Vector2(xPosition, yPosition),
                    new Rectangle(60, 428, 10, 10),
                    Color.White,
                    0,
                    Vector2.Zero,
                    Game1.pixelZoom,
                    SpriteEffects.None,
                    0.85f);
				//  Coin
                Game1.spriteBatch.Draw(
                    Game1.debrisSpriteSheet,
                    new Vector2(xPosition + 32, yPosition + 10),
                    Game1.getSourceRectForStandardTileSheet(Game1.debrisSpriteSheet, 8, 16, 16),
                    Color.White,
                    0,
                    new Vector2(8, 8),
                    4,
                    SpriteEffects.None,
                    0.95f);
				// Price
				String text = "    " + value;
                Game1.spriteBatch.DrawString(
                    Game1.dialogueFont,
                    text,
                    new Vector2(xPosition - 2, yPosition + 6),
                    Color.Black * 0.2f);
                Game1.spriteBatch.DrawString(
                    Game1.dialogueFont,
                    text,
                    new Vector2(xPosition, yPosition + 4),
                    Color.Black * 0.8f);
				/*
				 * I have no Idea why this is here...
				 * As far as I can see it only overrides the existing Tooltip with a price that is 500 coins higher?
				 *
                String hoverText = _helper.Reflection.GetField<String>(menu, "hoverText").GetValue();
                String hoverTitle = _helper.Reflection.GetField<String>(menu, "boldTitleText").GetValue();
                IReflectedMethod getHoveredItemExtraItemIndex = _helper.Reflection.GetMethod(menu, "getHoveredItemExtraItemIndex");
                IReflectedMethod getHoveredItemExtraItemAmount = _helper.Reflection.GetMethod(menu, "getHoveredItemExtraItemAmount");
                IClickableMenu.drawToolTip(
                    Game1.spriteBatch,
                    hoverText,
                    hoverTitle,
                    hoverItem,
                    menu.heldItem != null,
                    -1,
                    menu.currency,
                    getHoveredItemExtraItemIndex.Invoke<int>(new object[0]),
                    getHoveredItemExtraItemAmount.Invoke<int>(new object[0]),
                    null,
                    menu.hoverPrice);
				*/
>>>>>>> 6c67c319
            }
        }
    }
}
<|MERGE_RESOLUTION|>--- conflicted
+++ resolved
@@ -1,295 +1,174 @@
-﻿using Microsoft.Xna.Framework;
-using Microsoft.Xna.Framework.Graphics;
-using StardewModdingAPI;
-using StardewModdingAPI.Events;
-using StardewValley;
-using StardewValley.Menus;
-using System;
-using System.Reflection;
-using UIInfoSuite.Extensions;
-
-namespace UIInfoSuite.UIElements
-{
-    class ShopHarvestPrices : IDisposable
-    {
-        private readonly IModHelper _helper;
-
-        public ShopHarvestPrices(IModHelper helper)
-        {
-            _helper = helper;
-        }
-
-        public void ToggleOption(bool shopHarvestPrices)
-        {
-            _helper.Events.Display.RenderedActiveMenu -= OnRenderedActiveMenu;
-
-            if (shopHarvestPrices)
-            {
-                _helper.Events.Display.RenderedActiveMenu += OnRenderedActiveMenu;
-            }
-        }
-
-        public void Dispose()
-        {
-            ToggleOption(false);
-        }
-
-        /// <summary>When a menu is open (<see cref="Game1.activeClickableMenu"/> isn't null), raised after that menu is drawn to the sprite batch but before it's rendered to the screen.</summary>
-/// <param name="sender">The event sender.</param>
-/// <param name="e">The event arguments.</param>
-        private void OnRenderedActiveMenu(object sender, RenderedActiveMenuEventArgs e)
-        {
-<<<<<<< HEAD
-            // draw shop harvest prices
-            if (Game1.activeClickableMenu is ShopMenu menu)
-            {
-                if (menu.hoveredItem is Item hoverItem)
-                {
-                    String text = string.Empty;
-                    bool itemHasPriceInfo = Tools.GetTruePrice(hoverItem) > 0;
-
-                    if (hoverItem is StardewValley.Object &&
-                        (hoverItem as StardewValley.Object).Type == "Seeds" &&
-                        itemHasPriceInfo &&
-                        hoverItem.Name != "Mixed Seeds" &&
-                        hoverItem.Name != "Winter Seeds")
-                    {
-                        StardewValley.Object temp = 
-                            new StardewValley.Object(
-                                new Debris(
-                                    new Crop(
-                                        hoverItem.ParentSheetIndex, 
-                                        0, 
-                                        0)
-                                        .indexOfHarvest.Value, 
-                                    Game1.player.position, 
-                                    Game1.player.position).chunkType.Value, 
-                                1);
-                        text = "    " + temp.Price;
-                    }
-                    
-                    var heldItem = menu.heldItem as Item;
-                    if (heldItem == null)
-                    {
-                        int value = 0;
-                        switch (hoverItem.ParentSheetIndex)
-                        {
-                            case 628: value = 50; break;
-                            case 629: value = 80; break;
-                            case 630:
-                            case 633: value = 100; break;
-
-                            case 631:
-                            case 632: value = 140; break;
-                        }
-
-                        if (value > 0)
-                            text = "    " + value;
-
-                        if (text != "" &&
-                            (hoverItem as StardewValley.Object).Type == "Seeds")
-                        {
-                            String textToRender = _helper.SafeGetString(
-                                LanguageKeys.HarvestPrice);
-                            int xPosition = menu.xPositionOnScreen - 30;
-                            int yPosition = menu.yPositionOnScreen + 580;
-                            IClickableMenu.drawTextureBox(
-                                Game1.spriteBatch,
-                                xPosition + 20,
-                                yPosition - 52,
-                                264,
-                                108,
-                                Color.White);
-                            Game1.spriteBatch.DrawString(
-                                Game1.dialogueFont,
-                                textToRender,
-                                new Vector2(xPosition + 30, yPosition - 38),
-                                Color.Black * 0.2f);
-                            Game1.spriteBatch.DrawString(
-                                Game1.dialogueFont,
-                                textToRender,
-                                new Vector2(xPosition + 32, yPosition - 40),
-                                Color.Black * 0.8f);
-                            xPosition += 80;
-
-                            Game1.spriteBatch.Draw(
-                                Game1.mouseCursors,
-                                new Vector2(xPosition, yPosition),
-                                new Rectangle(60, 428, 10, 10),
-                                Color.White,
-                                0,
-                                Vector2.Zero,
-                                Game1.pixelZoom,
-                                SpriteEffects.None,
-                                0.85f);
-=======
-	        if (!(Game1.activeClickableMenu is ShopMenu menu)) return;
-	        if (!(menu.hoveredItem is Item hoverItem)) return;
->>>>>>> 6c67c319
-
-			// draw shop harvest prices
-            bool isSeeds = hoverItem is StardewValley.Object hoverObject && hoverObject.Type == "Seeds";
-            bool isSapling = hoverItem.Name.EndsWith("Sapling");
-
-<<<<<<< HEAD
-                            Game1.spriteBatch.DrawString(
-                                Game1.dialogueFont,
-                                text,
-                                new Vector2(xPosition - 2, yPosition + 6),
-                                Color.Black * 0.2f);
-
-                            Game1.spriteBatch.DrawString(
-                                Game1.dialogueFont,
-                                text,
-                                new Vector2(xPosition, yPosition + 4),
-                                Color.Black * 0.8f);
-                            
-                            String hoverText = _helper.Reflection.GetField<String>(menu, "hoverText").GetValue();
-                            String hoverTitle = _helper.Reflection.GetField<String>(menu, "boldTitleText").GetValue();
-                            int currency = _helper.Reflection.GetField<int>(menu, "currency").GetValue();
-                            IReflectedMethod getHoveredItemExtraItemIndex = _helper.Reflection.GetMethod(menu, "getHoveredItemExtraItemIndex");
-                            IReflectedMethod getHoveredItemExtraItemAmount = _helper.Reflection.GetMethod(menu, "getHoveredItemExtraItemAmount");
-
-                            IClickableMenu.drawToolTip(
-                                Game1.spriteBatch,
-                                hoverText,
-                                hoverTitle,
-                                hoverItem,
-                                heldItem != null,
-                                -1,
-                                currency,
-                                getHoveredItemExtraItemIndex.Invoke<int>(new object[0]),
-                                getHoveredItemExtraItemAmount.Invoke<int>(new object[0]),
-                                null,
-                                menu.hoverPrice);
-                        }
-                    }
-                }
-=======
-            int value = 0;
-            if (isSeeds 
-				&& hoverItem.Name != "Mixed Seeds"
-				&& hoverItem.Name != "Winter Seeds")
-            {
-
-	            bool itemHasPriceInfo = Tools.GetTruePrice(hoverItem) > 0;
-	            if (itemHasPriceInfo)
-	            {
-		            StardewValley.Object temp =
-			            new StardewValley.Object(
-				            new Debris(
-					            new Crop(
-							            hoverItem.ParentSheetIndex,
-							            0,
-							            0)
-						            .indexOfHarvest.Value,
-					            Game1.player.position,
-					            Game1.player.position).chunkType.Value,
-				            1);
-		            value = temp.Price;
-	            }
-	            else
-	            {
-		            switch (hoverItem.ParentSheetIndex)
-		            {
-						case 802: value = 75; break;	// Cactus
-		            }
-	            }
-            }
-			else if (isSapling)
-            {
-	            switch (hoverItem.ParentSheetIndex)
-	            {
-		            case 628: value = 50; break;	// Cherry
-		            case 629: value = 80; break;	// Apricot
-		            case 630:						// Orange
-		            case 633: value = 100; break;	// Apple
-		            case 631:						// Peach
-		            case 632: value = 140; break;	// Pomegranate
-	            }
-			}
-
-            if (value > 0)
-            {
-                int xPosition = menu.xPositionOnScreen - 30;
-                int yPosition = menu.yPositionOnScreen + 580;
-                IClickableMenu.drawTextureBox(
-                    Game1.spriteBatch,
-                    xPosition + 20,
-                    yPosition - 52,
-                    264,
-                    108,
-                    Color.White);
-				// Title "Harvest Price"
-				String textToRender = _helper.SafeGetString(LanguageKeys.HarvestPrice);
-				Game1.spriteBatch.DrawString(
-                    Game1.dialogueFont,
-                    textToRender,
-                    new Vector2(xPosition + 30, yPosition - 38),
-                    Color.Black * 0.2f);
-                Game1.spriteBatch.DrawString(
-                    Game1.dialogueFont,
-                    textToRender,
-                    new Vector2(xPosition + 32, yPosition - 40),
-                    Color.Black * 0.8f);
-				// Tree Icon
-				xPosition += 80;
-				Game1.spriteBatch.Draw(
-                    Game1.mouseCursors,
-                    new Vector2(xPosition, yPosition),
-                    new Rectangle(60, 428, 10, 10),
-                    Color.White,
-                    0,
-                    Vector2.Zero,
-                    Game1.pixelZoom,
-                    SpriteEffects.None,
-                    0.85f);
-				//  Coin
-                Game1.spriteBatch.Draw(
-                    Game1.debrisSpriteSheet,
-                    new Vector2(xPosition + 32, yPosition + 10),
-                    Game1.getSourceRectForStandardTileSheet(Game1.debrisSpriteSheet, 8, 16, 16),
-                    Color.White,
-                    0,
-                    new Vector2(8, 8),
-                    4,
-                    SpriteEffects.None,
-                    0.95f);
-				// Price
-				String text = "    " + value;
-                Game1.spriteBatch.DrawString(
-                    Game1.dialogueFont,
-                    text,
-                    new Vector2(xPosition - 2, yPosition + 6),
-                    Color.Black * 0.2f);
-                Game1.spriteBatch.DrawString(
-                    Game1.dialogueFont,
-                    text,
-                    new Vector2(xPosition, yPosition + 4),
-                    Color.Black * 0.8f);
-				/*
-				 * I have no Idea why this is here...
-				 * As far as I can see it only overrides the existing Tooltip with a price that is 500 coins higher?
-				 *
-                String hoverText = _helper.Reflection.GetField<String>(menu, "hoverText").GetValue();
-                String hoverTitle = _helper.Reflection.GetField<String>(menu, "boldTitleText").GetValue();
-                IReflectedMethod getHoveredItemExtraItemIndex = _helper.Reflection.GetMethod(menu, "getHoveredItemExtraItemIndex");
-                IReflectedMethod getHoveredItemExtraItemAmount = _helper.Reflection.GetMethod(menu, "getHoveredItemExtraItemAmount");
-                IClickableMenu.drawToolTip(
-                    Game1.spriteBatch,
-                    hoverText,
-                    hoverTitle,
-                    hoverItem,
-                    menu.heldItem != null,
-                    -1,
-                    menu.currency,
-                    getHoveredItemExtraItemIndex.Invoke<int>(new object[0]),
-                    getHoveredItemExtraItemAmount.Invoke<int>(new object[0]),
-                    null,
-                    menu.hoverPrice);
-				*/
->>>>>>> 6c67c319
-            }
-        }
-    }
-}
+﻿using Microsoft.Xna.Framework;
+using Microsoft.Xna.Framework.Graphics;
+using StardewModdingAPI;
+using StardewModdingAPI.Events;
+using StardewValley;
+using StardewValley.Menus;
+using System;
+using System.Reflection;
+using UIInfoSuite.Extensions;
+
+namespace UIInfoSuite.UIElements
+{
+    class ShopHarvestPrices : IDisposable
+    {
+        private readonly IModHelper _helper;
+
+        public ShopHarvestPrices(IModHelper helper)
+        {
+            _helper = helper;
+        }
+
+        public void ToggleOption(bool shopHarvestPrices)
+        {
+            _helper.Events.Display.RenderedActiveMenu -= OnRenderedActiveMenu;
+
+            if (shopHarvestPrices)
+            {
+                _helper.Events.Display.RenderedActiveMenu += OnRenderedActiveMenu;
+            }
+        }
+
+        public void Dispose()
+        {
+            ToggleOption(false);
+        }
+
+        /// <summary>When a menu is open (<see cref="Game1.activeClickableMenu"/> isn't null), raised after that menu is drawn to the sprite batch but before it's rendered to the screen.</summary>
+/// <param name="sender">The event sender.</param>
+/// <param name="e">The event arguments.</param>
+        private void OnRenderedActiveMenu(object sender, RenderedActiveMenuEventArgs e)
+        {
+	        if (!(Game1.activeClickableMenu is ShopMenu menu)) return;
+	        if (!(menu.hoveredItem is Item hoverItem)) return;
+
+			// draw shop harvest prices
+            bool isSeeds = hoverItem is StardewValley.Object hoverObject && hoverObject.Type == "Seeds";
+            bool isSapling = hoverItem.Name.EndsWith("Sapling");
+
+            int value = 0;
+            if (isSeeds 
+				&& hoverItem.Name != "Mixed Seeds"
+				&& hoverItem.Name != "Winter Seeds")
+            {
+
+	            bool itemHasPriceInfo = Tools.GetTruePrice(hoverItem) > 0;
+	            if (itemHasPriceInfo)
+	            {
+		            StardewValley.Object temp =
+			            new StardewValley.Object(
+				            new Debris(
+					            new Crop(
+							            hoverItem.ParentSheetIndex,
+							            0,
+							            0)
+						            .indexOfHarvest.Value,
+					            Game1.player.position,
+					            Game1.player.position).chunkType.Value,
+				            1);
+		            value = temp.Price;
+	            }
+	            else
+	            {
+		            switch (hoverItem.ParentSheetIndex)
+		            {
+						case 802: value = 75; break;	// Cactus
+		            }
+	            }
+            }
+			else if (isSapling)
+            {
+	            switch (hoverItem.ParentSheetIndex)
+	            {
+		            case 628: value = 50; break;	// Cherry
+		            case 629: value = 80; break;	// Apricot
+		            case 630:						// Orange
+		            case 633: value = 100; break;	// Apple
+		            case 631:						// Peach
+		            case 632: value = 140; break;	// Pomegranate
+	            }
+			}
+
+            if (value > 0)
+            {
+                int xPosition = menu.xPositionOnScreen - 30;
+                int yPosition = menu.yPositionOnScreen + 580;
+                IClickableMenu.drawTextureBox(
+                    Game1.spriteBatch,
+                    xPosition + 20,
+                    yPosition - 52,
+                    264,
+                    108,
+                    Color.White);
+				// Title "Harvest Price"
+				String textToRender = _helper.SafeGetString(LanguageKeys.HarvestPrice);
+				Game1.spriteBatch.DrawString(
+                    Game1.dialogueFont,
+                    textToRender,
+                    new Vector2(xPosition + 30, yPosition - 38),
+                    Color.Black * 0.2f);
+                Game1.spriteBatch.DrawString(
+                    Game1.dialogueFont,
+                    textToRender,
+                    new Vector2(xPosition + 32, yPosition - 40),
+                    Color.Black * 0.8f);
+				// Tree Icon
+				xPosition += 80;
+				Game1.spriteBatch.Draw(
+                    Game1.mouseCursors,
+                    new Vector2(xPosition, yPosition),
+                    new Rectangle(60, 428, 10, 10),
+                    Color.White,
+                    0,
+                    Vector2.Zero,
+                    Game1.pixelZoom,
+                    SpriteEffects.None,
+                    0.85f);
+				//  Coin
+                Game1.spriteBatch.Draw(
+                    Game1.debrisSpriteSheet,
+                    new Vector2(xPosition + 32, yPosition + 10),
+                    Game1.getSourceRectForStandardTileSheet(Game1.debrisSpriteSheet, 8, 16, 16),
+                    Color.White,
+                    0,
+                    new Vector2(8, 8),
+                    4,
+                    SpriteEffects.None,
+                    0.95f);
+				// Price
+				String text = "    " + value;
+                Game1.spriteBatch.DrawString(
+                    Game1.dialogueFont,
+                    text,
+                    new Vector2(xPosition - 2, yPosition + 6),
+                    Color.Black * 0.2f);
+                Game1.spriteBatch.DrawString(
+                    Game1.dialogueFont,
+                    text,
+                    new Vector2(xPosition, yPosition + 4),
+                    Color.Black * 0.8f);
+				/*
+				 * I have no Idea why this is here...
+				 * As far as I can see it only overrides the existing Tooltip with a price that is 500 coins higher?
+				 *
+                String hoverText = _helper.Reflection.GetField<String>(menu, "hoverText").GetValue();
+                String hoverTitle = _helper.Reflection.GetField<String>(menu, "boldTitleText").GetValue();
+                IReflectedMethod getHoveredItemExtraItemIndex = _helper.Reflection.GetMethod(menu, "getHoveredItemExtraItemIndex");
+                IReflectedMethod getHoveredItemExtraItemAmount = _helper.Reflection.GetMethod(menu, "getHoveredItemExtraItemAmount");
+                IClickableMenu.drawToolTip(
+                    Game1.spriteBatch,
+                    hoverText,
+                    hoverTitle,
+                    hoverItem,
+                    menu.heldItem != null,
+                    -1,
+                    menu.currency,
+                    getHoveredItemExtraItemIndex.Invoke<int>(new object[0]),
+                    getHoveredItemExtraItemAmount.Invoke<int>(new object[0]),
+                    null,
+                    menu.hoverPrice);
+				*/
+            }
+        }
+    }
+}