﻿using Microsoft.Xna.Framework;
using StardewModdingAPI;
using StardewModdingAPI.Events;
using StardewValley;
using StardewValley.Menus;
using StardewModdingAPI.Utilities;
using System;
using UIInfoSuite.Infrastructure;
using UIInfoSuite.Infrastructure.Extensions;

namespace UIInfoSuite.UIElements
{
    class LuckOfDay : IDisposable
    {
        private readonly PerScreen<string> _hoverText = new PerScreen<string>(createNewState: () => string.Empty);
        private readonly PerScreen<Color> _color = new PerScreen<Color>(createNewState: () => new Color(Color.White.ToVector4()));
        private readonly PerScreen<ClickableTextureComponent> _icon = new PerScreen<ClickableTextureComponent>(createNewState: () => new ClickableTextureComponent("",
                new Rectangle(Tools.GetWidthInPlayArea() - 134,
                    290,
                    10 * Game1.pixelZoom,
                    10 * Game1.pixelZoom),
                "",
                "",
                Game1.mouseCursors,
                new Rectangle(50, 428, 10, 14),
                Game1.pixelZoom,
                false));
        private readonly IModHelper _helper;

        private readonly static Color _maybeStayHomeColor = new Color(255, 155, 155, 255);
        private readonly static Color _notFeelingLuckyAtAllColor = new Color(132, 132, 132, 255);
        private readonly static Color _luckyButNotTooLuckyColor = new Color(255, 255, 255, 255);
        private readonly static Color _feelingLuckyColor = new Color(155, 255, 155, 255);

        public void Toggle(bool showLuckOfDay)
        {
            _helper.Events.Player.Warped -= OnWarped;
            _helper.Events.Display.RenderingHud -= OnRenderingHud;
            _helper.Events.Display.RenderedHud -= OnRenderedHud;
            _helper.Events.GameLoop.UpdateTicked -= OnUpdateTicked;

            if (showLuckOfDay)
            {
                AdjustIconXToBlackBorder();
                _helper.Events.Player.Warped += OnWarped;
                _helper.Events.GameLoop.UpdateTicked += OnUpdateTicked;
                _helper.Events.Display.RenderingHud += OnRenderingHud;
                _helper.Events.Display.RenderedHud += OnRenderedHud;
            }
        }

        public LuckOfDay(IModHelper helper)
        {
            _helper = helper;
        }

        public void Dispose()
        {
            Toggle(false);
        }

        /// <summary>Raised after the game state is updated (≈60 times per second).</summary>
        /// <param name="sender">The event sender.</param>
        /// <param name="e">The event arguments.</param>
        private void OnUpdateTicked(object sender, UpdateTickedEventArgs e)
        {
            // calculate luck
            if (e.IsMultipleOf(30)) // half second
            {
<<<<<<< HEAD
                _color = new Color(Color.White.ToVector4());

                switch (Game1.player.DailyLuck)
                {
                    // Spirits are very happy (FeelingLucky)
                    case var l when (l > 0.07):
                        _hoverText = _helper.SafeGetString(LanguageKeys.LuckStatus1);
                        _color.R = 87;
                        _color.B = 106;
                        break;
                    // Spirits are in good humor (LuckyButNotTooLucky)
                    case var l when (l > 0.02 && l <= 0.07):
                        _hoverText = _helper.SafeGetString(LanguageKeys.LuckStatus2);
                        _color.R = 148;
                        _color.B = 210;
                        break;
                    // The spirits feel neutral
                    case var l when (l >= -0.02 && l <= 0.02 && l != 0):
                        _hoverText = _helper.SafeGetString(LanguageKeys.LuckStatus3);
                        _color.R = 246;
                        _color.B = 145;
                        break;
                    // The spirits feel absolutely neutral
                    case var l when (l == 0):
                        _hoverText = _helper.SafeGetString(LanguageKeys.LuckStatus4);
                        break;
                    // The spirits are somewhat annoyed (NotFeelingLuckyAtAll)
                    case var l when (l >= -0.07 && l < -0.02):
                        _hoverText = _helper.SafeGetString(LanguageKeys.LuckStatus5);
                        _color.B = 155;
                        _color.G = 155;
                        break;
                    // The spirits are very displeased (MaybeStayHome)
                    case var l when (l < -0.07):
                        _hoverText = _helper.SafeGetString(LanguageKeys.LuckStatus6);
                        _color.B = 165;
                        _color.G = 165;
                        _color.R = 165;
                        _color *= 0.8f;
                        break;
=======
                if (Game1.player.DailyLuck < -0.04)
                {
                    _hoverText.Value = _helper.SafeGetString(LanguageKeys.MaybeStayHome);
                    _color.Value = _maybeStayHomeColor;
                }
                else if (Game1.player.DailyLuck < 0)
                {
                    _hoverText.Value = _helper.SafeGetString(LanguageKeys.NotFeelingLuckyAtAll);
                    _color.Value = _notFeelingLuckyAtAllColor;
                }
                else if (Game1.player.DailyLuck <= 0.04)
                {
                    _hoverText.Value = _helper.SafeGetString(LanguageKeys.LuckyButNotTooLucky);
                    _color.Value = _luckyButNotTooLuckyColor;
                }
                else
                {
                    _hoverText.Value = _helper.SafeGetString(LanguageKeys.FeelingLucky);
                    _color.Value = _feelingLuckyColor;
>>>>>>> 5a8d00a4
                }
            }
        }

        /// <summary>Raised after drawing the HUD (item toolbar, clock, etc) to the sprite batch, but before it's rendered to the screen. The vanilla HUD may be hidden at this point (e.g. because a menu is open).</summary>
        /// <param name="sender">The event sender.</param>
        /// <param name="e">The event arguments.</param>
        private void OnRenderedHud(object sender, RenderedHudEventArgs e)
        {
            // draw hover text
            if (_icon.Value.containsPoint(Game1.getMouseX(), Game1.getMouseY()))
                IClickableMenu.drawHoverText(Game1.spriteBatch, _hoverText.Value, Game1.dialogueFont);
        }

        /// <summary>Raised before drawing the HUD (item toolbar, clock, etc) to the screen. The vanilla HUD may be hidden at this point (e.g. because a menu is open).</summary>
        /// <param name="sender">The event sender.</param>
        /// <param name="e">The event arguments.</param>
        private void OnRenderingHud(object sender, RenderingHudEventArgs e)
        {
            // draw dice icon
            if (!Game1.eventUp)
            {
                Point iconPosition = IconHandler.Handler.GetNewIconPosition();
                var icon = _icon.Value;
                icon.bounds.X = iconPosition.X;
                icon.bounds.Y = iconPosition.Y;
                _icon.Value = icon;
                _icon.Value.draw(Game1.spriteBatch, _color.Value, 1f);
            }
        }

        /// <summary>Raised after a player warps to a new location.</summary>
        /// <param name="sender">The event sender.</param>
        /// <param name="e">The event arguments.</param>
        private void OnWarped(object sender, WarpedEventArgs e)
        {
            // adjust icon X to black border
            if (e.IsLocalPlayer)
            {
                AdjustIconXToBlackBorder();
            }
        }

        private void AdjustIconXToBlackBorder()
        {
            _icon.Value = new ClickableTextureComponent("",
                new Rectangle(Tools.GetWidthInPlayArea() - 134,
                    290,
                    10 * Game1.pixelZoom,
                    10 * Game1.pixelZoom),
                "",
                "",
                Game1.mouseCursors,
                new Rectangle(50, 428, 10, 14),
                Game1.pixelZoom,
                false);
        }
    }
}<|MERGE_RESOLUTION|>--- conflicted
+++ resolved
@@ -27,11 +27,13 @@
                 false));
         private readonly IModHelper _helper;
 
-        private readonly static Color _maybeStayHomeColor = new Color(255, 155, 155, 255);
-        private readonly static Color _notFeelingLuckyAtAllColor = new Color(132, 132, 132, 255);
-        private readonly static Color _luckyButNotTooLuckyColor = new Color(255, 255, 255, 255);
-        private readonly static Color _feelingLuckyColor = new Color(155, 255, 155, 255);
-
+        private readonly static Color _luck1Color = new Color(87, 255, 106, 255);
+        private readonly static Color _luck2Color = new Color(148, 255, 210, 255);
+        private readonly static Color _luck3Color = new Color(246, 255, 145, 255);
+        private readonly static Color _luck4Color = new Color(255, 255, 255, 255);
+        private readonly static Color _luck5Color = new Color(255, 155, 155, 255);
+        private readonly static Color _luck6Color = new Color(165, 165, 165, 204);
+        
         public void Toggle(bool showLuckOfDay)
         {
             _helper.Events.Player.Warped -= OnWarped;
@@ -67,68 +69,41 @@
             // calculate luck
             if (e.IsMultipleOf(30)) // half second
             {
-<<<<<<< HEAD
-                _color = new Color(Color.White.ToVector4());
-
                 switch (Game1.player.DailyLuck)
                 {
                     // Spirits are very happy (FeelingLucky)
                     case var l when (l > 0.07):
-                        _hoverText = _helper.SafeGetString(LanguageKeys.LuckStatus1);
-                        _color.R = 87;
-                        _color.B = 106;
+                        _hoverText.Value = _helper.SafeGetString(LanguageKeys.LuckStatus1);
+                        _color.Value = _luck1Color;
                         break;
                     // Spirits are in good humor (LuckyButNotTooLucky)
                     case var l when (l > 0.02 && l <= 0.07):
-                        _hoverText = _helper.SafeGetString(LanguageKeys.LuckStatus2);
-                        _color.R = 148;
-                        _color.B = 210;
+                        _hoverText.Value = _helper.SafeGetString(LanguageKeys.LuckStatus2);
+                        _color.Value = _luck2Color;
+
                         break;
                     // The spirits feel neutral
                     case var l when (l >= -0.02 && l <= 0.02 && l != 0):
-                        _hoverText = _helper.SafeGetString(LanguageKeys.LuckStatus3);
-                        _color.R = 246;
-                        _color.B = 145;
+                        _hoverText.Value = _helper.SafeGetString(LanguageKeys.LuckStatus3);
+                        _color.Value = _luck3Color;
+
                         break;
                     // The spirits feel absolutely neutral
                     case var l when (l == 0):
-                        _hoverText = _helper.SafeGetString(LanguageKeys.LuckStatus4);
+                        _hoverText.Value = _helper.SafeGetString(LanguageKeys.LuckStatus4);
+                        _color.Value = _luck4Color;
                         break;
                     // The spirits are somewhat annoyed (NotFeelingLuckyAtAll)
                     case var l when (l >= -0.07 && l < -0.02):
-                        _hoverText = _helper.SafeGetString(LanguageKeys.LuckStatus5);
-                        _color.B = 155;
-                        _color.G = 155;
+                        _hoverText.Value = _helper.SafeGetString(LanguageKeys.LuckStatus5);
+                        _color.Value = _luck5Color;
+
                         break;
                     // The spirits are very displeased (MaybeStayHome)
                     case var l when (l < -0.07):
-                        _hoverText = _helper.SafeGetString(LanguageKeys.LuckStatus6);
-                        _color.B = 165;
-                        _color.G = 165;
-                        _color.R = 165;
-                        _color *= 0.8f;
+                        _hoverText.Value = _helper.SafeGetString(LanguageKeys.LuckStatus6);
+                        _color.Value = _luck6Color;
                         break;
-=======
-                if (Game1.player.DailyLuck < -0.04)
-                {
-                    _hoverText.Value = _helper.SafeGetString(LanguageKeys.MaybeStayHome);
-                    _color.Value = _maybeStayHomeColor;
-                }
-                else if (Game1.player.DailyLuck < 0)
-                {
-                    _hoverText.Value = _helper.SafeGetString(LanguageKeys.NotFeelingLuckyAtAll);
-                    _color.Value = _notFeelingLuckyAtAllColor;
-                }
-                else if (Game1.player.DailyLuck <= 0.04)
-                {
-                    _hoverText.Value = _helper.SafeGetString(LanguageKeys.LuckyButNotTooLucky);
-                    _color.Value = _luckyButNotTooLuckyColor;
-                }
-                else
-                {
-                    _hoverText.Value = _helper.SafeGetString(LanguageKeys.FeelingLucky);
-                    _color.Value = _feelingLuckyColor;
->>>>>>> 5a8d00a4
                 }
             }
         }
